"""
mainly pulser tagging
- gaussian_cut (fits data to a gaussian, returns mean +/- cut_sigma values)
- xtalball_cut (fits data to a crystalball, returns mean +/- cut_sigma values)
- find_pulser_properties (find pulser by looking for which peak has a constant time between events)
- tag_pulsers
"""
import matplotlib.gridspec as gs
import matplotlib.pyplot as plt
import numpy as np
from scipy import stats

from pygama.math.binned_fitting import *
from pygama.math.distributions import *
from pygama.math.functions.gauss import nb_gauss
from pygama.math.histogram import *


def gaussian_cut(data, cut_sigma=3, plotAxis=None):
    """
    fits data to a gaussian, returns mean +/- cut_sigma values for a cut
    """

    nbins = 100

    median = np.median(data)
    width = np.percentile(data, 80) - np.percentile(data, 20)

    good_data = data[(data > (median - 4 * width)) & (data < (median + 4 * width))]

    hist, bins = np.histogram(good_data, bins=101)  # np.linspace(1,5,101)
    bin_centers = bins[:-1] + (bins[1] - bins[0]) / 2

    # fit gaussians to that
    # result = fit_unbinned(gauss, hist, [median, width/2] )
    # print("unbinned: {}".format(result))

    result = fit_binned(
<<<<<<< HEAD
        nb_gauss, hist, bin_centers,
        [median, width / 2,
         np.amax(hist) * (width / 2) * np.sqrt(2 * np.pi)])
=======
        gauss,
        hist,
        bin_centers,
        [median, width / 2, np.amax(hist) * (width / 2) * np.sqrt(2 * np.pi)],
    )
>>>>>>> 53593729
    # print("binned: {}".format(result))
    cut_lo = result[0] - cut_sigma * result[1]
    cut_hi = result[0] + cut_sigma * result[1]

    if plotAxis is not None:
<<<<<<< HEAD
        plotAxis.plot(
            bin_centers, hist, ls="steps-mid", color="k", label="data")
        fit = nb_gauss(bin_centers, *result)
=======
        plotAxis.plot(bin_centers, hist, ls="steps-mid", color="k", label="data")
        fit = gauss(bin_centers, *result)
>>>>>>> 53593729
        plotAxis.plot(bin_centers, fit, label="gaussian fit")
        plotAxis.axvline(result[0], color="g", label="fit mean")
        plotAxis.axvline(cut_lo, color="r", label=f"+/- {cut_sigma} sigma")
        plotAxis.axvline(cut_hi, color="r")
        plotAxis.legend()
        # plt.xlabel(params[i])

    return cut_lo, cut_hi, result[0], cut_sigma


def xtalball_cut(data, cut_sigma=3, plotFigure=None):
    """
    fits data to a crystalball, returns mean +/- cut_sigma values for a cut
    """

    nbins = 100

    median = np.median(data)
    width = np.percentile(data, 80) - np.percentile(data, 20)

    good_data = data[(data > (median - 4 * width)) & (data < (median + 4 * width))]

    hist, bins = np.histogram(good_data, bins=101)  # np.linspace(1,5,101)
    bin_centers = bins[:-1] + (bins[1] - bins[0]) / 2

    # fit gaussians to that
    # result = fit_unbinned(gauss, hist, [median, width/2] )
    # print("unbinned: {}".format(result))
    p0 = get_gaussian_guess(hist, bin_centers)
    bounds = [
        (p0[0] * 0.5, p0[1] * 0.5, p0[2] * 0.2, 0, 1),
        (p0[0] * 1.5, p0[1] * 1.5, p0[2] * 5, np.inf, np.inf),
    ]
    result = fit_binned(
<<<<<<< HEAD
        nb_xtalball_pdf,
        hist,
        bin_centers, [p0[0], p0[1], p0[2], 10, 1],
        bounds=bounds)
=======
        xtalball, hist, bin_centers, [p0[0], p0[1], p0[2], 10, 1], bounds=bounds
    )
>>>>>>> 53593729
    # print("binned: {}".format(result))
    cut_lo = result[0] - cut_sigma * result[1]
    cut_hi = result[0] + cut_sigma * result[1]

    if plotFigure is not None:
        plt.figure(plotFigure.number)
        plt.plot(bin_centers, hist, ls="steps-mid", color="k", label="data")
        fit = nb_xtalball_pdf(bin_centers, *result)
        plt.plot(bin_centers, fit, label="xtalball fit")
        plt.axvline(result[0], color="g", label="fit mean")
        plt.axvline(cut_lo, color="r", label=f"+/- {cut_sigma} sigma")
        plt.axvline(cut_hi, color="r")
        plt.legend()
        # plt.xlabel(params[i])

    return cut_lo, cut_hi


def find_pulser_properties(df, energy="trap_max"):
    from .calibration import get_most_prominent_peaks

    # print (df[energy])
    # exit()
    # find pulser by looking for which peak has a constant time between events
    # df should already be grouped by channel

    peak_energies, peak_e_err = get_most_prominent_peaks(df[energy], max_num_peaks=10)
    peak_e_err *= 3

    for e in peak_energies:
        e_cut = (df[energy] > e - peak_e_err) & (df[energy] < e + peak_e_err)
        df_peak = df[e_cut]
        # df_after_0 = df_peak.iloc[1:]
        time_since_last = df_peak.timestamp.values[1:] - df_peak.timestamp.values[:-1]

        tsl = time_since_last[
            (time_since_last >= 0)
            & (time_since_last < np.percentile(time_since_last, 99.9))
        ]
        last_ten = np.percentile(tsl, 97) - np.percentile(tsl, 90)
        first_ten = np.percentile(tsl, 10) - np.percentile(tsl, 3)
        # print("{:e}, {:e}".format(last_ten,first_ten))

        if last_ten > first_ten:
            # print("...no pulser?")
            continue
        else:
            # df["pulser_energy"] = e
            pulser_e = e
            period = stats.mode(tsl).mode[0]

            return pulser_e, peak_e_err, period, energy
    return None


def tag_pulsers(df, chan_info, window=250):
    chan = df.channel.unique()[0]
    df["isPulser"] = 0

    try:
        pi = chan_info.loc[chan]
    except KeyError:
        return df

    energy_name = pi.energy_name
    pulser_energy = pi.pulser_energy
    period = pi.pulser_period
    peak_e_err = pi.peak_e_err

    # pulser_energy, peak_e_err, period, energy_name = chan_info

    e_cut = (df[energy_name] < pulser_energy + peak_e_err) & (
        df[energy_name] > pulser_energy - peak_e_err
    )
    df_pulser = df[e_cut]

    time_since_last = np.zeros(len(df_pulser))
    time_since_last[1:] = (
        df_pulser.timestamp.values[1:] - df_pulser.timestamp.values[:-1]
    )

    # plt.figure()
    # plt.hist(time_since_last, bins=1000)
    # plt.show()

    mode_idxs = (time_since_last > period - window) & (
        time_since_last < period + window
    )

    pulser_events = np.count_nonzero(mode_idxs)
    # print("pulser events: {}".format(pulser_events))
    if pulser_events < 3:
        return df

    df_pulser = df_pulser[mode_idxs]

    ts = df_pulser.timestamp.values
    diff_zero = np.zeros(len(ts))
    diff_zero[1:] = np.around((ts[1:] - ts[:-1]) / period)
    diff_cum = np.cumsum(diff_zero)
    z = np.polyfit(diff_cum, ts, 1)
    p = np.poly1d(z)

    # plt.figure()
    # xp = np.linspace(0, diff_cum[-1])
    # plt.plot(xp,p(xp))
    # plt.scatter(diff_cum,ts)
    # plt.show()

    period = z[0]
    phase = z[1]

    mod = np.abs(df.timestamp - phase) % period

    # pulser_mod  =np.abs(df_pulser.timestamp - phase) %period
    # pulser_mod[ pulser_mod > 10*window] = period - pulser_mod[ pulser_mod > 10*window]
    # plt.hist(pulser_mod , bins="auto")
    # plt.show()
    period_cut = (mod < window) | ((period - mod) < window)

    # print("pulser events: {}".format(np.count_nonzero(e_cut & period_cut)))
    df.loc[e_cut & period_cut, "isPulser"] = 1

    return df<|MERGE_RESOLUTION|>--- conflicted
+++ resolved
@@ -36,30 +36,18 @@
     # print("unbinned: {}".format(result))
 
     result = fit_binned(
-<<<<<<< HEAD
-        nb_gauss, hist, bin_centers,
-        [median, width / 2,
-         np.amax(hist) * (width / 2) * np.sqrt(2 * np.pi)])
-=======
         gauss,
         hist,
         bin_centers,
         [median, width / 2, np.amax(hist) * (width / 2) * np.sqrt(2 * np.pi)],
     )
->>>>>>> 53593729
     # print("binned: {}".format(result))
     cut_lo = result[0] - cut_sigma * result[1]
     cut_hi = result[0] + cut_sigma * result[1]
 
     if plotAxis is not None:
-<<<<<<< HEAD
-        plotAxis.plot(
-            bin_centers, hist, ls="steps-mid", color="k", label="data")
-        fit = nb_gauss(bin_centers, *result)
-=======
         plotAxis.plot(bin_centers, hist, ls="steps-mid", color="k", label="data")
         fit = gauss(bin_centers, *result)
->>>>>>> 53593729
         plotAxis.plot(bin_centers, fit, label="gaussian fit")
         plotAxis.axvline(result[0], color="g", label="fit mean")
         plotAxis.axvline(cut_lo, color="r", label=f"+/- {cut_sigma} sigma")
@@ -94,15 +82,8 @@
         (p0[0] * 1.5, p0[1] * 1.5, p0[2] * 5, np.inf, np.inf),
     ]
     result = fit_binned(
-<<<<<<< HEAD
-        nb_xtalball_pdf,
-        hist,
-        bin_centers, [p0[0], p0[1], p0[2], 10, 1],
-        bounds=bounds)
-=======
         xtalball, hist, bin_centers, [p0[0], p0[1], p0[2], 10, 1], bounds=bounds
     )
->>>>>>> 53593729
     # print("binned: {}".format(result))
     cut_lo = result[0] - cut_sigma * result[1]
     cut_hi = result[0] + cut_sigma * result[1]

"""
This module provides functions for correcting the a/e energy dependence, determining the cut level and calculating survival fractions.
"""

from __future__ import annotations

import json
import logging
import os
import pathlib
import re
from datetime import datetime
from typing import Callable

import matplotlib as mpl

mpl.use("agg")
import lgdo.lh5 as lh5
import matplotlib.cm as cmx
import matplotlib.colors as mcolors
import matplotlib.dates as mdates
import matplotlib.pyplot as plt
import numpy as np
import pandas as pd
from iminuit import Minuit, cost, util
from matplotlib.backends.backend_pdf import PdfPages
from matplotlib.colors import LogNorm
from scipy.stats import chi2

import pygama.math.distributions as pgd
import pygama.math.histogram as pgh
<<<<<<< HEAD
import pygama.math.hpge_peak_fitting as pghpf
from pygama.math.functions.error_function import nb_erfc
=======
import pygama.math.peak_fitting as pgf
from pygama.math.peak_fitting import nb_erfc
>>>>>>> ae3752ab
from pygama.pargen.energy_cal import get_i_local_maxima
from pygama.pargen.utils import *

log = logging.getLogger(__name__)


class PDF:

    """
    Base class for A/E pdfs.
    """

    def pdf(x):
        return

    def _replace_values(dic, **kwargs):
        for item, value in kwargs.items():
            dic[item] = value
        return dic


class standard_aoe(PDF):
    def pdf(
        x: np.array,
        n_sig: float,
        mu: float,
        sigma: float,
        n_bkg: float,
        tau_bkg: float,
        lower_range: float = np.inf,
        upper_range: float = np.inf,
        components: bool = False,
    ) -> np.array:
        """
        PDF for A/E consists of a gaussian signal with gaussian tail background
        """
        try:
            sig = n_sig * pgd.gaussian.get_pdf(x, mu, sigma)
            x_lo = np.nanmin(x) if lower_range == np.inf else lower_range
            x_hi = np.nanmax(x) if upper_range == np.inf else upper_range
            bkg = n_bkg * pgd.exgauss.pdf_norm(x, x_lo, x_hi, mu, sigma, tau_bkg)
        except:
            sig = np.full_like(x, np.nan)
            bkg = np.full_like(x, np.nan)

        if components == False:
            return sig + bkg
        else:
            return sig, bkg

    def extended_pdf(
        x: np.array,
        n_sig: float,
        mu: float,
        sigma: float,
        n_bkg: float,
        tau_bkg: float,
        lower_range: float = np.inf,
        upper_range: float = np.inf,
        components: bool = False,
    ) -> tuple(float, np.array):
        """
        Extended PDF for A/E consists of a gaussian signal with gaussian tail background
        """
        if components == True:
            sig, bkg = standard_aoe.pdf(
                x,
                n_sig,
                mu,
                sigma,
                n_bkg,
                tau_bkg,
                lower_range,
                upper_range,
                components,
            )
            return n_sig + n_bkg, sig, bkg
        else:
            return n_sig + n_bkg, standard_aoe.pdf(
                x,
                n_sig,
                mu,
                sigma,
                n_bkg,
                tau_bkg,
                lower_range,
                upper_range,
                components,
            )

    def guess(hist, bins, var, **kwargs):
        bin_centers = (bins[:-1] + bins[1:]) / 2

        mu = bin_centers[np.argmax(hist)]
        try:
            _, sigma, _ = pgh.get_gaussian_guess(hist, bins)
        except:
            pars, cov = pgbf.gauss_mode_width_max(
                hist, bins, var, mode_guess=mu, n_bins=20
            )
            _, sigma, _ = pars
        ls_guess = 2 * np.sum(
            hist[(bin_centers > mu) & (bin_centers < (mu + 2.5 * sigma))]
        )

        guess_dict = {
            "n_sig": ls_guess,
            "mu": mu,
            "sigma": sigma,
            "n_bkg": np.sum(hist) - ls_guess,
            "tau_bkg": 0.1,
            "lower_range": np.nanmin(bins),
            "upper_range": np.nanmax(bins),
            "components": 0,
        }
        for key, guess in guess_dict.items():
            if np.isnan(guess):
                guess_dict[key] = 0

        return standard_aoe._replace_values(guess_dict, **kwargs)

    def bounds(guess, **kwargs):
        bounds_dict = {
            "n_sig": (0, None),
            "mu": (None, None),
            "sigma": (0, None),
            "n_bkg": (0, None),
            "tau_bkg": (0, None),
            "lower_range": (None, None),
            "upper_range": (None, None),
            "components": (None, None),
        }

        return [
            bound
            for field, bound in standard_aoe._replace_values(
                bounds_dict, **kwargs
            ).items()
        ]

    def fixed(**kwargs):
        fixed_dict = {
            "n_sig": False,
            "mu": False,
            "sigma": False,
            "n_bkg": False,
            "tau_bkg": False,
            "lower_range": True,
            "upper_range": True,
            "components": True,
        }

        return [
            fixed
            for field, fixed in standard_aoe._replace_values(
                fixed_dict, **kwargs
            ).items()
        ]

    def width(pars, errs, cov):
        return pars["sigma"], errs["sigma"]

    def centroid(pars, errs, cov):
        return pars["mu"], errs["mu"]


class standard_aoe_with_high_tail(PDF):
    def pdf(
        x: np.array,
        n_sig: float,
        mu: float,
        sigma: float,
        htail: float,
        tau_sig: float,
        n_bkg: float,
        tau_bkg: float,
        lower_range: float = np.inf,
        upper_range: float = np.inf,
        components: bool = False,
    ) -> np.array:
        """
        PDF for A/E consists of a gaussian signal with tail with gaussian tail background
        """
        try:
            x_lo = np.nanmin(x) if lower_range == np.inf else lower_range
            x_hi = np.nanmax(x) if upper_range == np.inf else upper_range
            sig = n_sig * (
                (1 - htail) * pgd.gaussian.get_pdf(x, mu, sigma)
                + htail * pgd.exgauss.pdf_norm(x, x_lo, x_hi, mu, sigma, tau_sig)
            )
            bkg = n_bkg * pgd.exgauss.pdf_norm(x, x_lo, x_hi, mu, sigma, tau_bkg)
        except:
            sig = np.full_like(x, np.nan)
            bkg = np.full_like(x, np.nan)

        if components == False:
            return sig + bkg
        else:
            return sig, bkg

    def extended_pdf(
        x: np.array,
        n_sig: float,
        mu: float,
        sigma: float,
        htail: float,
        tau_sig: float,
        n_bkg: float,
        tau_bkg: float,
        lower_range: float = np.inf,
        upper_range: float = np.inf,
        components: bool = False,
    ) -> tuple(float, np.array):
        """
        Extended PDF for A/E consists of a gaussian signal with gaussian tail background
        """
        if components == True:
            sig, bkg = standard_aoe_with_high_tail.pdf(
                x,
                n_sig,
                mu,
                sigma,
                htail,
                tau_sig,
                n_bkg,
                tau_bkg,
                lower_range,
                upper_range,
                components,
            )
            return n_sig + n_bkg, sig, bkg
        else:
            return n_sig + n_bkg, standard_aoe_with_high_tail.pdf(
                x,
                n_sig,
                mu,
                sigma,
                htail,
                tau_sig,
                n_bkg,
                tau_bkg,
                lower_range,
                upper_range,
                components,
            )

    def guess(hist, bins, var, **kwargs):
        bin_centers = (bins[:-1] + bins[1:]) / 2
        mu = bin_centers[np.argmax(hist)]
        try:
            _, sigma, _ = pgh.get_gaussian_guess(hist, bins)
        except:
            pars, cov = pgbf.gauss_mode_width_max(
                hist, bins, var, mode_guess=mu, n_bins=20
            )
            _, sigma, _ = pars
        ls_guess = 2 * np.sum(
            hist[(bin_centers > mu) & (bin_centers < (mu + 2.5 * sigma))]
        )

        guess_dict = {
            "n_sig": ls_guess,
            "mu": mu,
            "sigma": sigma,
            "htail": 0.1,
            "tau_sig": -0.1,
            "n_bkg": np.sum(hist) - ls_guess,
            "tau_bkg": 0.1,
            "lower_range": np.nanmin(bins),
            "upper_range": np.nanmax(bins),
            "components": 0,
        }
        for key, guess in guess_dict.items():
            if np.isnan(guess):
                guess_dict[key] = 0

        return standard_aoe_with_high_tail._replace_values(guess_dict, **kwargs)

    def bounds(guess, **kwargs):
        bounds_dict = {
            "n_sig": (0, None),
            "mu": (None, None),
            "sigma": (0, None),
            "htail": (0, 1),
            "tau_sig": (None, 0),
            "n_bkg": (0, None),
            "tau_bkg": (0, None),
            "lower_range": (None, None),
            "upper_range": (None, None),
            "components": (None, None),
        }

        return [
            bound
            for field, bound in standard_aoe_with_high_tail._replace_values(
                bounds_dict, **kwargs
            ).items()
        ]

    def fixed(**kwargs):
        fixed_dict = {
            "n_sig": False,
            "mu": False,
            "sigma": False,
            "htail": False,
            "tau_sig": False,
            "n_bkg": False,
            "tau_bkg": False,
            "lower_range": True,
            "upper_range": True,
            "components": True,
        }

        return [
            fixed
            for field, fixed in standard_aoe_with_high_tail._replace_values(
                fixed_dict, **kwargs
            ).items()
        ]

    def width(pars, errs, cov):
<<<<<<< HEAD
        fwhm, fwhm_err = pghpf.hpge_peak_fwhm(
=======
        fwhm, fwhm_err = pgf.radford_fwhm(
>>>>>>> ae3752ab
            pars[2], pars[3], np.abs(pars[4]), cov=cov[:7, :7]
        )
        return fwhm / 2.355, fwhm_err / 2.355

    def centroid(pars, errs, cov):
        return pars["mu"], errs["mu"]


class standard_aoe_bkg(PDF):
    def pdf(
        x: np.array,
        n_events: float,
        mu: float,
        sigma: float,
        tau_bkg: float,
        lower_range: float = np.inf,
        upper_range: float = np.inf,
    ) -> np.array:
        """
        PDF for A/E consists of a gaussian signal with tail with gaussian tail background
        """
        try:
            x_lo = np.nanmin(x) if lower_range == np.inf else lower_range
            x_hi = np.nanmax(x) if upper_range == np.inf else upper_range
            sig = n_events * pgd.exgauss.pdf_norm(x, x_lo, x_hi, mu, sigma, tau_bkg)
        except:
            sig = np.full_like(x, np.nan)

        return sig

    def extended_pdf(
        x: np.array,
        n_events: float,
        mu: float,
        sigma: float,
        tau_bkg: float,
        lower_range: float = np.inf,
        upper_range: float = np.inf,
    ) -> tuple(float, np.array):
        """
        Extended PDF for A/E consists of a gaussian signal with gaussian tail background
        """
        return n_events, standard_aoe_bkg.pdf(
            x, n_events, mu, sigma, tau_bkg, lower_range, upper_range
        )

    def guess(hist, bins, var, **kwargs):
        bin_centers = (bins[:-1] + bins[1:]) / 2

        mu = bin_centers[np.argmax(hist)]
        try:
            _, sigma, _ = pgh.get_gaussian_guess(hist, bins)
        except:
            pars, cov = pgbf.gauss_mode_width_max(
                hist, bins, var, mode_guess=mu, n_bins=20
            )
            _, sigma, _ = pars
        ls_guess = 2 * np.sum(
            hist[(bin_centers > mu) & (bin_centers < (mu + 2.5 * sigma))]
        )

        guess_dict = {
            "n_events": np.sum(hist) - ls_guess,
            "mu": mu,
            "sigma": sigma,
            "tau_bkg": 0.1,
            "lower_range": np.nanmin(bins),
            "upper_range": np.nanmax(bins),
        }
        for key, guess in guess_dict.items():
            if np.isnan(guess):
                guess_dict[key] = 0

        return standard_aoe_bkg._replace_values(guess_dict, **kwargs)

    def bounds(guess, **kwargs):
        bounds_dict = {
            "n_events": (0, None),
            "mu": (None, None),
            "sigma": (0, None),
            "tau_bkg": (0, None),
            "lower_range": (None, None),
            "upper_range": (None, None),
        }

        return [
            bound
            for field, bound in standard_aoe_bkg._replace_values(
                bounds_dict, **kwargs
            ).items()
        ]

    def fixed(**kwargs):
        fixed_dict = {
            "n_bkg": False,
            "mu": False,
            "sigma": False,
            "tau_bkg": False,
            "lower_range": True,
            "upper_range": True,
        }

        return [
            fixed
            for field, fixed in standard_aoe_bkg._replace_values(
                fixed_dict, **kwargs
            ).items()
        ]


class gaussian(PDF):
    def pdf(x: np.array, n_events: float, mu: float, sigma: float) -> np.array:
        """
        PDF for A/E consists of a gaussian signal with tail with gaussian tail background
        """
        try:
            sig = n_events * pgd.gaussian.get_pdf(x, mu, sigma)
        except:
            sig = np.full_like(x, np.nan)

        return sig

    def extended_pdf(
        x: np.array, n_events: float, mu: float, sigma: float
    ) -> tuple(float, np.array):
        """
        Extended PDF for A/E consists of a gaussian signal with gaussian tail background
        """
        return n_events, gaussian.pdf(x, n_events, mu, sigma)

    def guess(hist, bins, var, **kwargs):
        bin_centers = (bins[:-1] + bins[1:]) / 2
        mu = bin_centers[np.argmax(hist)]
        try:
            _, sigma, _ = pgh.get_gaussian_guess(hist, bins)
        except:
            pars, cov = pgbf.gauss_mode_width_max(
                hist, bins, var, mode_guess=mu, n_bins=20
            )
            _, sigma, _ = pars
        ls_guess = 2 * np.sum(
            hist[(bin_centers > mu) & (bin_centers < (mu + 2.5 * sigma))]
        )

        guess_dict = {"n_events": ls_guess, "mu": mu, "sigma": sigma}
        for key, guess in guess_dict.items():
            if np.isnan(guess):
                guess_dict[key] = 0

        return gaussian._replace_values(guess_dict, **kwargs)

    def bounds(gpars, **kwargs):
        bounds_dict = {"n_events": (0, None), "mu": (None, None), "sigma": (0, None)}

        return [
            bound
            for field, bound in gaussian._replace_values(bounds_dict, **kwargs).items()
        ]

    def fixed(**kwargs):
        fixed_dict = {
            "n_events": False,
            "mu": False,
            "sigma": False,
        }

        return [
            fixed
            for field, fixed in gaussian._replace_values(fixed_dict, **kwargs).items()
        ]


class drift_time_distribution(PDF):
    def pdf(
        x,
        n_sig1,
        mu1,
        sigma1,
        htail1,
        tau1,
        n_sig2,
        mu2,
        sigma2,
        htail2,
        tau2,
        components,
    ):
        gauss1 = n_sig1 * pgd.gauss_on_exgauss.get_pdf(x, mu1, sigma1, htail1, tau1)
        gauss2 = n_sig2 * pgd.gauss_on_exgauss.get_pdf(
            x, mu2, sigma2, tau2, htail2
        )  # NOTE: are tau2 and htail2 in the intended order?
        if components is True:
            return gauss1, gauss2
        else:
            return gauss1 + gauss2

    def extended_pdf(
        x,
        n_sig1,
        mu1,
        sigma1,
        htail1,
        tau1,
        n_sig2,
        mu2,
        sigma2,
        htail2,
        tau2,
        components,
    ):
        if components is True:
            gauss1, gauss2 = drift_time_distribution.pdf(
                x,
                n_sig1,
                mu1,
                sigma1,
                htail1,
                tau1,
                n_sig2,
                mu2,
                sigma2,
                htail2,
                tau2,
                components,
            )
            return n_sig1 + n_sig2, gauss1, gauss2

        else:
            return n_sig1 + n_sig2, drift_time_distribution.pdf(
                x,
                n_sig1,
                mu1,
                sigma1,
                htail1,
                tau1,
                n_sig2,
                mu2,
                sigma2,
                htail2,
                tau2,
                components,
            )

    def guess(hist: np.array, bins: np.array, var: np.array, **kwargs) -> list:
        """
        Guess for fitting dt spectrum
        """
        bcs = pgh.get_bin_centers(bins)
        mus = get_i_local_maxima(hist / (np.sqrt(var) + 10**-99), 5)
        if len(mus) > 2:
            mus = get_i_local_maxima(hist / (np.sqrt(var) + 10**-99), 8)
        elif len(mus) < 2:
            mus = get_i_local_maxima(hist / (np.sqrt(var) + 10**-99), 3)
        mu1 = bcs[mus[0]]
        mu2 = bcs[mus[-1]]

        pars, cov = pgbf.gauss_mode_width_max(
            hist,
            bins,
            var=None,
            mode_guess=mu1,
            n_bins=10,
            cost_func="Least Squares",
            inflate_errors=False,
            gof_method="var",
        )
        mu1, sigma1, amp = pars
        ix = np.where(bcs < mu1 + 3 * sigma1)[0][-1]
        n_sig1 = np.sum(hist[:ix])
        pars2, cov2 = pgbf.gauss_mode_width_max(
            hist,
            bins,
            var=None,
            mode_guess=mu2,
            n_bins=10,
            cost_func="Least Squares",
            inflate_errors=False,
            gof_method="var",
        )
        mu2, sigma2, amp2 = pars2

        guess_dict = {
            "n_sig1": n_sig1,
            "mu1": mu1,
            "sigma1": sigma1,
            "htail1": 0.5,
            "tau1": 0.1,
            "n_sig2": np.sum(hist) - n_sig1,
            "mu2": mu2,
            "sigma2": sigma2,
            "htail2": 0.5,
            "tau2": 0.1,
            "components": 0,
        }
        for key, guess in guess_dict.items():
            if np.isnan(guess):
                guess_dict[key] = 0

        return drift_time_distribution._replace_values(guess_dict, **kwargs)

    def bounds(guess, **kwargs):
        bounds_dict = {
            "n_sig1": (0, None),
            "mu1": (None, None),
            "sigma1": (0, None),
            "htail1": (0, 1),
            "tau1": (None, None),
            "n_sig2": (0, None),
            "mu2": (None, None),
            "sigma2": (0, None),
            "htail2": (0, 1),
            "tau2": (None, None),
            "components": (None, None),
        }

        return [
            bound
            for field, bound in drift_time_distribution._replace_values(
                bounds_dict, **kwargs
            ).items()
        ]

    def fixed(**kwargs):
        fixed_dict = {
            "n_sig1": False,
            "mu1": False,
            "sigma1": False,
            "htail1": False,
            "tau1": False,
            "n_sig2": False,
            "mu2": False,
            "sigma2": False,
            "htail2": False,
            "tau2": False,
            "components": True,
        }

        return [
            fixed
            for field, fixed in drift_time_distribution._replace_values(
                fixed_dict, **kwargs
            ).items()
        ]


class pol1:
    def func(x, a, b):
        return x * a + b

    def string_func(input_param):
        return f"{input_param}*a+b"

    def guess(bands, means, mean_errs):
        return [-1e-06, 5e-01]


class sigma_fit:
    def func(x, a, b, c):
        return np.sqrt(a + (b / (x + 10**-99)) ** c)

    def string_func(input_param):
        return f"(a+(b/({input_param}+10**-99))**c)**(0.5)"

    def guess(bands, sigmas, sigma_errs):
        return [np.nanpercentile(sigmas, 50) ** 2, 2, 2]


class sigmoid_fit:
    def func(x, a, b, c, d):
        return (a + b * x) * nb_erfc(c * x + d)

    def guess(xs, ys, y_errs):
        return [np.nanmax(ys) / 2, 0, 1, 1.5]


def unbinned_aoe_fit(
    aoe: np.array, pdf=standard_aoe, display: int = 0, verbose: bool = False
) -> tuple(np.array, np.array):
    """
    Fitting function for A/E, first fits just a gaussian before using the full pdf to fit
    if fails will return NaN values
    """
    hist, bins, var = pgh.get_hist(aoe, bins=500)

    gpars = gaussian.guess(hist, bins, var)
    c1_min = gpars["mu"] - 2 * gpars["sigma"]
    c1_max = gpars["mu"] + 3 * gpars["sigma"]

    # Initial fit just using Gaussian
    c1 = cost.UnbinnedNLL(aoe[(aoe < c1_max) & (aoe > c1_min)], gaussian.pdf)

    m1 = Minuit(c1, **gpars)
    m1.limits = [
        (0, len(aoe[(aoe < c1_max) & (aoe > c1_min)])),
        (gpars["mu"] * 0.8, gpars["mu"] * 1.2),
        (0.8 * gpars["sigma"], gpars["sigma"] * 1.2),
    ]
    m1.fixed = gaussian.fixed()
    m1.migrad()

    if verbose:
        print(m1)

    # Range to fit over, below this tail behaviour more exponential, few events above
    fmin = m1.values["mu"] - 15 * m1.values["sigma"]
    if fmin < np.nanmin(aoe):
        fmin = np.nanmin(aoe)
    fmax_bkg = m1.values["mu"] - 5 * m1.values["sigma"]
    fmax = m1.values["mu"] + 5 * m1.values["sigma"]

    n_bkg_guess = len(aoe[(aoe < fmax) & (aoe > fmin)]) - m1.values["n_events"]

    bkg_guess = standard_aoe_bkg.guess(
        hist,
        bins,
        var,
        n_events=n_bkg_guess,
        mu=m1.values["mu"],
        sigma=m1.values["sigma"],
        lower_range=fmin,
        upper_range=fmax_bkg,
    )

    c2 = cost.ExtendedUnbinnedNLL(
        aoe[(aoe < fmax_bkg) & (aoe > fmin)], standard_aoe_bkg.extended_pdf
    )
    m2 = Minuit(c2, **bkg_guess)
    m2.fixed = standard_aoe_bkg.fixed(mu=True)
    m2.limits = standard_aoe_bkg.bounds(
        bkg_guess, n_events=(0, 2 * len(aoe[(aoe < fmax_bkg) & (aoe > fmin)]))
    )
    m2.simplex().migrad()
    m2.hesse()

    x0 = pdf.guess(
        hist,
        bins,
        var,
        n_sig=m1.values["n_events"],
        mu=m1.values["mu"],
        sigma=m1.values["sigma"],
        n_bkg=m2.values["n_events"],
        tau_bkg=m2.values["tau_bkg"],
        lower_range=fmin,
        upper_range=fmax,
    )
    if verbose:
        print(x0)

    # Full fit using gaussian signal with gaussian tail background
    c = cost.ExtendedUnbinnedNLL(aoe[(aoe < fmax) & (aoe > fmin)], pdf.extended_pdf)
    m = Minuit(c, **x0)
    m.limits = pdf.bounds(
        x0,
        n_sig=(0, 2 * len(aoe[(aoe < fmax) & (aoe > fmin)])),
        n_bkg=(0, 2 * len(aoe[(aoe < fmax) & (aoe > fmin)])),
    )
    m.fixed = pdf.fixed()
    m.migrad()
    m.hesse()

    if verbose:
        print(m)

    if np.isnan(m.errors).all():
        try:
            m.simplex.migrad()
            m.hesse()
        except:
            return return_nans(pdf)

    if display > 1:
        plt.figure()
        xs = np.linspace(fmin, fmax, 1000)
        counts, bins, bars = plt.hist(
            aoe[(aoe < fmax) & (aoe > fmin)], bins=200, histtype="step", label="Data"
        )
        dx = np.diff(bins)
        plt.plot(xs, pdf.pdf(xs, *m.values) * dx[0], label="Full fit")
        sig, bkg = pdf.pdf(xs, *m.values[:-1], True)
        plt.plot(xs, sig * dx[0], label="Signal")
        plt.plot(xs, bkg * dx[0], label="Background")
        plt.plot(xs, gaussian.pdf(xs, *m1.values) * dx[0], label="Initial Gaussian")
        plt.plot(xs, standard_aoe_bkg.pdf(xs, *m2.values) * dx[0], label="Bkg guess")
        plt.xlabel("A/E")
        plt.ylabel("Counts")
        plt.legend(loc="upper left")
        plt.show()

        plt.figure()
        bin_centers = (bins[1:] + bins[:-1]) / 2
        res = (pdf.pdf(bin_centers, *m.values) * dx[0]) - counts
        plt.plot(
            bin_centers,
            [re / count if count != 0 else re for re, count in zip(res, counts)],
            label="Normalised Residuals",
        )
        plt.legend(loc="upper left")
        plt.show()
        return m.values, m.errors, m.covariance

    else:
        return m.values, m.errors, m.covariance


def fit_time_means(tstamps, means, reses):
    out_dict = {}
    current_tstamps = []
    current_means = []
    current_reses = []
    rolling_mean = means[
        np.where(
            (np.abs(np.diff(means)) < (0.4 * np.array(reses)[1:]))
            & (~np.isnan(np.abs(np.diff(means)) < (0.4 * np.array(reses)[1:])))
        )[0][0]
    ]
    for i, tstamp in enumerate(tstamps):
        if (
            (
                np.abs(means[i] - rolling_mean) > 0.4 * reses[i]
                and np.abs(means[i] - rolling_mean) > rolling_mean * 0.01
            )
            or np.isnan(means[i])
            or np.isnan(reses[i])
        ):
            if i + 1 == len(means):
                out_dict[tstamp] = np.nan
            else:
                if (np.abs(means[i + 1] - means[i]) < 0.4 * reses[i + 1]) and not (
                    np.isnan(means[i])
                    or np.isnan(means[i + 1])
                    or np.isnan(reses[i])
                    or np.isnan(reses[i + 1])
                ):
                    for ts in current_tstamps:
                        out_dict[ts] = rolling_mean
                    rolling_mean = means[i]
                    current_means = [means[i]]
                    current_tstamps = [tstamp]
                    current_reses = [reses[i]]
                else:
                    out_dict[tstamp] = np.nan
        else:
            current_tstamps.append(tstamp)
            current_means.append(means[i])
            current_reses.append(reses[i])
            rolling_mean = np.average(
                current_means, weights=1 / np.array(current_reses)
            )
    for tstamp in current_tstamps:
        out_dict[tstamp] = rolling_mean
    return out_dict


def energy_guess(hist, bins, var, func_i, peak, eres, fit_range):
    """
    Simple guess for peak fitting
    """
    if func_i == pgd.hpge_peak.pdf_ext:
        bin_cs = (bins[1:] + bins[:-1]) / 2
        sigma = eres / 2.355
        i_0 = np.nanargmax(hist)
        mu = peak
        height = hist[i_0]
        bg0 = np.mean(hist[-10:])
        step = np.mean(hist[:10]) - bg0
        htail = 1.0 / 5
        tau = 0.5 * sigma

        hstep = step / (bg0 + np.mean(hist[:10]))
        dx = np.diff(bins)[0]
        n_bins_range = int((3 * sigma) // dx)
        nsig_guess = np.sum(hist[i_0 - n_bins_range : i_0 + n_bins_range]) - (
            (n_bins_range * 2) * (bg0 - step / 2)
        )
        nbkg_guess = np.sum(hist) - nsig_guess
        if nbkg_guess < 0:
            nbkg_guess = 0
        if nsig_guess < 0:
            nsig_guess = 0
        parguess = [
            fit_range[0],
            fit_range[1],
            nsig_guess,
            mu,
            sigma,
            htail,
            tau,
            nbkg_guess,
            hstep,
<<<<<<< HEAD
=======
            fit_range[0],
            fit_range[1],
            0,
>>>>>>> ae3752ab
        ]
        for i, guess in enumerate(parguess):
            if np.isnan(guess):
                parguess[i] = 0
        return parguess

    elif func_i == pgd.gauss_on_step.pdf_ext:
        mu = peak
        sigma = eres / 2.355
        i_0 = np.argmax(hist)
        bg = np.mean(hist[-10:])
        step = bg - np.mean(hist[:10])
        hstep = step / (bg + np.mean(hist[:10]))
        dx = np.diff(bins)[0]
        n_bins_range = int((3 * sigma) // dx)
        nsig_guess = np.sum(hist[i_0 - n_bins_range : i_0 + n_bins_range])
        nbkg_guess = np.sum(hist) - nsig_guess
        if nbkg_guess < 0:
            nbkg_guess = 0
        if nsig_guess < 0:
            nsig_guess = 0

        parguess = [
<<<<<<< HEAD
            fit_range[0],
            fit_range[1],
=======
>>>>>>> ae3752ab
            nsig_guess,
            mu,
            sigma,
            nbkg_guess,
            hstep,
<<<<<<< HEAD
=======
            fit_range[0],
            fit_range[1],
            0,
>>>>>>> ae3752ab
        ]
        for i, guess in enumerate(parguess):
            if np.isnan(guess):
                parguess[i] = 0
        return parguess


def unbinned_energy_fit(
    energy: np.array,
    peak: float,
    eres: list,
    simplex=False,
    guess=None,
    display=0,
    verbose: bool = False,
) -> tuple(np.array, np.array):
    """
    Fitting function for energy peaks used to calculate survival fractions
    """
    try:
        hist, bins, var = pgh.get_hist(
            energy, dx=0.5, range=(np.nanmin(energy), np.nanmax(energy))
        )
    except ValueError:
        pars, errs, cov = return_nans(pgd.hpge_peak.get_pdf)
        return pars, errs
    sigma = eres / 2.355
    if guess is None:
        x0 = energy_guess(
            hist,
            bins,
            var,
            pgd.gauss_on_step.pdf_ext,
            peak,
            eres,
            (np.nanmin(energy), np.nanmax(energy)),
        )
        c = cost.ExtendedUnbinnedNLL(energy, pgd.gauss_on_step.pdf_ext)
        m = Minuit(c, *x0)
        m.limits = [
            (None, None),
            (None, None),
            (0, 2 * np.sum(hist)),
            (peak - 1, peak + 1),
            (0, None),
            (0, 2 * np.sum(hist)),
            (-1, 1),
        ]
        m.fixed[:2] = True
        m.simplex().migrad()
        m.hesse()
        x0 = m.values[:5]
        x0 += [0.2, 0.2 * m.values[4]]
        x0 += m.values[5:]
        if verbose:
            print(m)
        bounds = [
            (None, None),
            (None, None),
            (0, 2 * np.sum(hist)),
            (peak - 1, peak + 1),
            (0, None),
            (0, 1),
            (0, None),
            (0, 2 * np.sum(hist)),
            (-1, 1),
        ]
        fixed = [0, 1]
    else:
        x0 = guess
        x1 = energy_guess(
            hist,
            bins,
            var,
            pgd.hpge_peak.pdf_ext,
            peak,
            eres,
            (np.nanmin(energy), np.nanmax(energy)),
        )
        x0[2] = x1[2]
        x0[7] = x1[7]
        bounds = [
            (None, None),
            (None, None),
            (0, 2 * np.sum(hist)),
            (guess[3] - 0.5, guess[3] + 0.5),
            sorted((0.8 * guess[4], 1.2 * guess[4])),
            sorted((0.8 * guess[5], 1.2 * guess[5])),
            sorted((0.8 * guess[6], 1.2 * guess[6])),
            (0, 2 * np.sum(hist)),
            sorted((0.8 * guess[8], 1.2 * guess[8])),
        ]
        fixed = [0, 1, 3, 4, 5, 6, 8]
    if len(x0) == 0:
        pars, errs, cov = return_nans(pgd.hpge_peak.pdf_ext)
        return pars, errs

    if verbose:
        print(x0)
    c = cost.ExtendedUnbinnedNLL(energy, pgd.hpge_peak.pdf_ext)
    m = Minuit(c, *x0)
    m.limits = bounds
    for fix in fixed:
        m.fixed[fix] = True
    if simplex == True:
        m.simplex().migrad()
    else:
        m.migrad()

    m.hesse()
    if verbose:
        print(m)
    if display > 1:
        plt.figure()
        bcs = (bins[1:] + bins[:-1]) / 2
        plt.step(bcs, hist, where="mid")
        plt.plot(bcs, pgd.hpge_peak.get_pdf(bcs, *x0) * np.diff(bcs)[0])
        plt.plot(bcs, pgd.hpge_peak.get_pdf(bcs, *m.values) * np.diff(bcs)[0])
        plt.show()

    if not np.isnan(m.errors[2:]).all():
        return m.values, m.errors
    else:
        try:
            m.simplex().migrad()
            m.minos()
            if not np.isnan(m.errors[2:]).all():
                return m.values, m.errors
        except:
            pars, errs, cov = return_nans(pgd.hpge_peak.pdf_ext)
            return pars, errs


def get_peak_label(peak: float) -> str:
    if peak == 2039:
        return "CC @"
    elif peak == 1592.5:
        return "Tl DEP @"
    elif peak == 1620.5:
        return "Bi FEP @"
    elif peak == 2103.53:
        return "Tl SEP @"
    elif peak == 2614.5:
        return "Tl FEP @"


def get_survival_fraction(
    energy,
    cut_param,
    cut_val,
    peak,
    eres_pars,
    high_cut=None,
    guess_pars_cut=None,
    guess_pars_surv=None,
    dt_mask=None,
    mode="greater",
    display=0,
):
    if dt_mask is None:
        dt_mask = np.full(len(cut_param), True, dtype=bool)

    nan_idxs = np.isnan(cut_param)
    if high_cut is not None:
        idxs = (cut_param > cut_val) & (cut_param < high_cut) & dt_mask
    else:
        if mode == "greater":
            idxs = (cut_param > cut_val) & dt_mask
        elif mode == "less":
            idxs = (cut_param < cut_val) & dt_mask
        else:
            raise ValueError("mode not recognised")

    if guess_pars_cut is None or guess_pars_surv is None:
        pars, errs = unbinned_energy_fit(energy, peak, eres_pars, simplex=True)
        guess_pars_cut = pars
        guess_pars_surv = pars

    cut_pars, ct_errs = unbinned_energy_fit(
        energy[(~nan_idxs) & (~idxs)],
        peak,
        eres_pars,
        guess=guess_pars_cut,
        simplex=False,
        display=display,
        verbose=False,
    )

    surv_pars, surv_errs = unbinned_energy_fit(
        energy[(~nan_idxs) & (idxs)],
        peak,
        eres_pars,
        guess=guess_pars_surv,
        simplex=False,
        display=display,
    )

    ct_n = cut_pars["n_sig"]
    ct_err = ct_errs["n_sig"]
    surv_n = surv_pars["n_sig"]
    surv_err = surv_errs["n_sig"]

    pc_n = ct_n + surv_n
    pc_err = np.sqrt(surv_err**2 + ct_err**2)

    sf = (surv_n / pc_n) * 100
    err = sf * np.sqrt((pc_err / pc_n) ** 2 + (surv_err / surv_n) ** 2)
    return sf, err, cut_pars, surv_pars


def get_sf_sweep(
<<<<<<< HEAD
    energy: np.array,
    cut_param: np.array,
    final_cut_value: float,
    peak: float,
    eres_pars: list,
    dt_mask=None,
    cut_range=(-5, 5),
    n_samples=51,
    mode="greater",
) -> tuple(pd.DataFrame, float, float):
    """
    Calculates survival fraction for gamma lines using fitting method as in cut determination
    """

    if dt_mask is None:
        dt_mask = np.full(len(cut_param), True, dtype=bool)

    cut_vals = np.linspace(cut_range[0], cut_range[1], n_samples)
    out_df = pd.DataFrame(columns=["cut_val", "sf", "sf_err"])
    for cut_val in cut_vals:
        try:
            sf, err, cut_pars, surv_pars = get_survival_fraction(
                energy, cut_param, cut_val, peak, eres_pars, dt_mask=dt_mask, mode=mode
            )
            out_df = pd.concat(
                [out_df, pd.DataFrame([{"cut_val": cut_val, "sf": sf, "sf_err": err}])]
            )
        except:
            pass
    out_df.set_index("cut_val", inplace=True)
    sf, sf_err, cut_pars, surv_pars = get_survival_fraction(
        energy, cut_param, final_cut_value, peak, eres_pars, dt_mask=dt_mask, mode=mode
    )
    return (
        out_df.query(
            f'sf_err<5*{np.nanpercentile(out_df["sf_err"], 50)}& sf_err==sf_err & sf<=100'
        ),
        sf,
        sf_err,
    )


def compton_sf(cut_param, low_cut_val, high_cut_val=None, mode="greater", dt_mask=None):
    if dt_mask is None:
        dt_mask = np.full(len(cut_param), True, dtype=bool)

    if high_cut_val is not None:
        mask = (cut_param > low_cut_val) & (cut_param < high_cut_val) & dt_mask
    else:
        if mode == "greater":
            mask = (cut_param > low_cut_val) & dt_mask
        elif mode == "less":
            mask = (cut_param < low_cut_val) & dt_mask
        else:
            raise ValueError("mode not recognised")

    sf = 100 * len(cut_param[mask]) / len(cut_param)
    sf_err = sf * np.sqrt((1 / len(cut_param)) + 1 / (len(cut_param[mask]) + 10**-99))
    return {
        "low_cut": low_cut_val,
        "sf": sf,
        "sf_err": sf_err,
        "high_cut": high_cut_val,
    }


def compton_sf_sweep(
=======
>>>>>>> ae3752ab
    energy: np.array,
    cut_param: np.array,
    final_cut_value: float,
    peak: float,
<<<<<<< HEAD
    eres: list[float, float],
    dt_mask: np.array = None,
    cut_range=(-5, 5),
    n_samples=51,
    mode="greater",
) -> tuple(float, np.array, list):
=======
    eres_pars: list,
    dt_mask=None,
    cut_range=(-5, 5),
    n_samples=51,
    mode="greater",
) -> tuple(pd.DataFrame, float, float):
>>>>>>> ae3752ab
    """
    Determines survival fraction for compton continuum by basic counting
    """

<<<<<<< HEAD
    cut_vals = np.linspace(cut_range[0], cut_range[1], n_samples)
    out_df = pd.DataFrame(columns=["cut_val", "sf", "sf_err"])

=======
    if dt_mask is None:
        dt_mask = np.full(len(cut_param), True, dtype=bool)

    cut_vals = np.linspace(cut_range[0], cut_range[1], n_samples)
    out_df = pd.DataFrame(columns=["cut_val", "sf", "sf_err"])
>>>>>>> ae3752ab
    for cut_val in cut_vals:
        ct_dict = compton_sf(cut_param, cut_val, mode=mode, dt_mask=dt_mask)
        df = pd.DataFrame(
            [
                {
                    "cut_val": ct_dict["low_cut"],
                    "sf": ct_dict["sf"],
                    "sf_err": ct_dict["sf_err"],
                }
            ]
        )
        out_df = pd.concat([out_df, df])
    out_df.set_index("cut_val", inplace=True)

    sf_dict = compton_sf(cut_param, final_cut_value, mode=mode, dt_mask=dt_mask)

    return out_df, sf_dict["sf"], sf_dict["sf_err"]


class cal_aoe:
    def __init__(
        self,
        cal_dicts: dict = {},
        cal_energy_param: str = "cuspEmax_ctc_cal",
        eres_func: callable = lambda x: 1,
        pdf=standard_aoe,
        selection_string: str = "",
        dt_corr: bool = False,
        dep_acc: float = 0.9,
        dep_correct: bool = False,
        dt_cut: dict = None,
        dt_param: str = "dt_eff",
        high_cut_val: int = 3,
        mean_func: Callable = pol1,
        sigma_func: Callable = sigma_fit,
        comptBands_width: int = 20,
        plot_options: dict = {},
    ):
        self.cal_dicts = cal_dicts
        self.cal_energy_param = cal_energy_param
        self.eres_func = eres_func
        self.pdf = pdf
        self.selection_string = selection_string
        self.dt_corr = dt_corr
        self.dt_param = "dt_eff"
        self.dep_correct = dep_correct
        self.dt_cut = dt_cut
        self.dep_acc = dep_acc
        if self.dt_cut is not None:
            self.update_cal_dicts(dt_cut["cut"])
            self.dt_cut_param = dt_cut["out_param"]
            self.fit_selection = f"{self.selection_string} & {self.dt_cut_param}"
            self.dt_cut_hard = dt_cut["hard"]
        else:
            self.dt_cut_param = None
            self.dt_cut_hard = False
            self.fit_selection = self.selection_string
        self.high_cut_val = high_cut_val
        self.mean_func = mean_func
        self.sigma_func = sigma_func
        self.comptBands_width = comptBands_width
        self.plot_options = plot_options

    def update_cal_dicts(self, update_dict):
        if re.match(r"(\d{8})T(\d{6})Z", list(self.cal_dicts)[0]):
            for tstamp in self.cal_dicts:
                if tstamp in update_dict:
                    self.cal_dicts[tstamp].update(update_dict[tstamp])
                else:
                    self.cal_dicts[tstamp].update(update_dict)
        else:
            self.cal_dicts.update(update_dict)

    def aoe_timecorr(self, df, aoe_param, output_name="AoE_Timecorr", display=0):
        log.info("Starting A/E time correction")
        self.timecorr_df = pd.DataFrame(
            columns=["run_timestamp", "mean", "mean_err", "res", "res_err"]
        )
        try:
<<<<<<< HEAD
            if "run_timestamp" in df:
                tstamps = sorted(np.unique(df["run_timestamp"]))
                means = []
                errors = []
                reses = []
                res_errs = []
                final_tstamps = []
                for tstamp, time_df in df.groupby("run_timestamp", sort=True):
                    try:
                        pars, errs, cov = unbinned_aoe_fit(
                            time_df.query(
                                f"{self.fit_selection} & ({self.cal_energy_param}>1000) & ({self.cal_energy_param}<1300)"
                            )[aoe_param],
                            pdf=self.pdf,
                            display=display,
                        )
                        self.timecorr_df = pd.concat(
                            [
                                self.timecorr_df,
                                pd.DataFrame(
                                    [
                                        {
                                            "run_timestamp": tstamp,
                                            "mean": pars["mu"],
                                            "mean_err": errs["mu"],
                                            "res": pars["sigma"] / pars["mu"],
                                            "res_err": (pars["sigma"] / pars["mu"])
                                            * np.sqrt(
                                                errs["sigma"] / pars["sigma"]
                                                + errs["mu"] / pars["mu"]
                                            ),
                                        }
                                    ]
                                ),
                            ]
                        )
                    except:
                        self.timecorr_df = pd.concat(
                            [
                                self.timecorr_df,
                                pd.DataFrame(
                                    [
                                        {
                                            "run_timestamp": tstamp,
                                            "mean": np.nan,
                                            "mean_err": np.nan,
                                            "res": np.nan,
                                            "res_err": np.nan,
                                        }
                                    ]
                                ),
                            ]
                        )
                self.timecorr_df.set_index("run_timestamp", inplace=True)
                time_dict = fit_time_means(
                    np.array(self.timecorr_df.index),
                    np.array(self.timecorr_df["mean"]),
                    np.array(self.timecorr_df["res"]),
                )

                df[output_name] = df[aoe_param] / np.array(
                    [time_dict[tstamp] for tstamp in df["run_timestamp"]]
                )
                self.update_cal_dicts(
                    {
                        tstamp: {
                            output_name: {
                                "expression": f"{aoe_param}/a",
                                "parameters": {"a": t_dict},
                            }
                        }
                        for tstamp, t_dict in time_dict.items()
                    }
                )
                log.info("A/E time correction finished")
            else:
                try:
                    pars, errs, cov = unbinned_aoe_fit(
                        df.query(
                            f"{self.fit_selection} & {self.cal_energy_param}>1000 & {self.cal_energy_param}<1300"
                        )[aoe_param],
                        pdf=self.pdf,
                        display=display,
                    )
                    self.timecorr_df = pd.concat(
                        [
                            self.timecorr_df,
                            pd.DataFrame(
                                [
                                    {
                                        "mean": pars["mu"],
                                        "mean_err": errs["mu"],
                                        "res": pars["sigma"] / pars["mu"],
                                        "res_err": (pars["sigma"] / pars["mu"])
                                        * np.sqrt(
                                            errs["sigma"] / pars["sigma"]
                                            + errs["mu"] / pars["mu"]
                                        ),
                                    }
                                ]
                            ),
                        ]
                    )
                except:
                    self.timecorr_df = pd.concat(
                        [
                            self.timecorr_df,
                            pd.DataFrame(
                                [
                                    {
                                        "mean": np.nan,
                                        "mean_err": np.nan,
                                        "res": np.nan,
                                        "res_err": np.nan,
                                    }
                                ]
                            ),
                        ]
                    )
                df[output_name] = df[aoe_param] / pars["mu"]
                self.update_cal_dicts(
                    {
                        output_name: {
                            "expression": f"{aoe_param}/a",
                            "parameters": {"a": pars["mu"]},
                        }
                    }
                )
                log.info("A/E time correction finished")
        except:
            log.error("A/E time correction failed")
            self.update_cal_dicts(
                {
                    output_name: {
                        "expression": f"{aoe_param}/a",
                        "parameters": {"a": np.nan},
                    }
                }
            )

    def drift_time_correction(
        self,
        data: pd.DataFrame,
        aoe_param,
        display: int = 0,
    ):
        """
        Calculates the correction needed to align the two drift time regions for ICPC detectors
        """
        log.info("Starting A/E drift time correction")
        self.dt_res_dict = {}
        try:
            dep_events = data.query(
                f"{self.fit_selection}&{self.cal_energy_param}>1582&{self.cal_energy_param}<1602&{self.cal_energy_param}=={self.cal_energy_param}&{aoe_param}=={aoe_param}"
            )

            hist, bins, var = pgh.get_hist(
                dep_events[aoe_param],
                bins=500,
            )
            bin_cs = (bins[1:] + bins[:-1]) / 2
            mu = bin_cs[np.argmax(hist)]
            aoe_range = [mu * 0.9, mu * 1.1]
=======
            sf, err, cut_pars, surv_pars = get_survival_fraction(
                energy, cut_param, cut_val, peak, eres_pars, dt_mask=dt_mask, mode=mode
            )
            out_df = pd.concat(
                [out_df, pd.DataFrame([{"cut_val": cut_val, "sf": sf, "sf_err": err}])]
            )
        except:
            pass
    out_df.set_index("cut_val", inplace=True)
    sf, sf_err, cut_pars, surv_pars = get_survival_fraction(
        energy, cut_param, final_cut_value, peak, eres_pars, dt_mask=dt_mask, mode=mode
    )
    return (
        out_df.query(
            f'sf_err<5*{np.nanpercentile(out_df["sf_err"], 50)}& sf_err==sf_err & sf<=100'
        ),
        sf,
        sf_err,
    )
>>>>>>> ae3752ab

            dt_range = [
                np.nanpercentile(dep_events[self.dt_param], 1),
                np.nanpercentile(dep_events[self.dt_param], 99),
            ]

<<<<<<< HEAD
            self.dt_res_dict[
                "final_selection"
            ] = f"{aoe_param}>{aoe_range[0]}&{aoe_param}<{aoe_range[1]}&{self.dt_param}>{dt_range[0]}&{self.dt_param}<{dt_range[1]}&{self.dt_param}=={self.dt_param}"

            final_df = dep_events.query(self.dt_res_dict["final_selection"])

            hist, bins, var = pgh.get_hist(
                final_df[self.dt_param],
                dx=10,
                range=(
                    np.nanmin(final_df[self.dt_param]),
                    np.nanmax(final_df[self.dt_param]),
                ),
            )

            gpars = self.dt_res_dict["dt_guess"] = drift_time_distribution.guess(
                hist, bins, var
            )
            cost_func = cost.ExtendedUnbinnedNLL(
                final_df[self.dt_param], drift_time_distribution.extended_pdf
            )
            m = Minuit(cost_func, **gpars)
            m.limits = drift_time_distribution.bounds(gpars)
            m.fixed = drift_time_distribution.fixed()
            m.simplex().migrad()
            m.hesse()

            self.dt_res_dict["dt_fit"] = {
                "pars": m.values,
                "errs": m.errors,
                "object": m,
            }
            aoe_grp1 = self.dt_res_dict[
                "aoe_grp1"
            ] = f'{self.dt_param}>{m.values["mu1"] - 2 * m.values["sigma1"]} & {self.dt_param}<{m.values["mu1"] + 2 * m.values["sigma1"]}'
            aoe_grp2 = self.dt_res_dict[
                "aoe_grp2"
            ] = f'{self.dt_param}>{m.values["mu2"] - 2 * m.values["sigma2"]} & {self.dt_param}<{m.values["mu2"] + 2 * m.values["sigma2"]}'

            aoe_pars, aoe_errs, _ = unbinned_aoe_fit(
                final_df.query(aoe_grp1)[aoe_param], pdf=self.pdf, display=display
            )

            self.dt_res_dict["aoe_fit1"] = {"pars": aoe_pars, "errs": aoe_errs}

            aoe_pars2, aoe_errs2, _ = unbinned_aoe_fit(
                final_df.query(aoe_grp2)[aoe_param], pdf=self.pdf, display=display
            )

            self.dt_res_dict["aoe_fit2"] = {"pars": aoe_pars2, "errs": aoe_errs2}

            try:
                self.alpha = (aoe_pars["mu"] - aoe_pars2["mu"]) / (
                    (m.values["mu2"] * aoe_pars2["mu"])
                    - (m.values["mu1"] * aoe_pars["mu"])
                )
            except ZeroDivisionError:
                self.alpha = 0
            self.dt_res_dict["alpha"] = self.alpha
            log.info(f"dtcorr successful alpha:{self.alpha}")
            data["AoE_DTcorr"] = data[aoe_param] * (
                1 + self.alpha * data[self.dt_param]
            )
        except:
            log.error("Drift time correction failed")
            self.alpha = np.nan

        self.update_cal_dicts(
            {
                "AoE_DTcorr": {
                    "expression": f"{aoe_param}*(1+a*{self.dt_param})",
                    "parameters": {"a": self.alpha},
                }
            }
        )

    def AoEcorrection(self, data: pd.DataFrame, aoe_param: str, display: int = 0):
        """
        Calculates the corrections needed for the energy dependence of the A/E.
        Does this by fitting the compton continuum in slices and then applies fits to the centroid and variance.
        """

        log.info("Starting A/E energy correction")
        self.energy_corr_res_dict = {}

        comptBands = np.arange(900, 2350, self.comptBands_width)
        peaks = np.array(
            [1080, 1094, 1459, 1512, 1552, 1592, 1620, 1650, 1670, 1830, 2105]
        )
        allowed = np.array([], dtype=bool)
        for i, band in enumerate(comptBands):
            allow = True
            for peak in peaks:
                if (peak - 5) > band and (peak - 5) < (band + self.comptBands_width):
                    allow = False
                elif (peak + 5 > band) and (peak + 5) < (band + self.comptBands_width):
                    allow = False
            allowed = np.append(allowed, allow)
        comptBands = comptBands[allowed]

        self.energy_corr_fits = pd.DataFrame(
            columns=[
                "compt_bands",
                "mean",
                "mean_err",
                "sigma",
                "sigma_err",
                "ratio",
                "ratio_err",
            ],
            dtype=float,
        )
        try:
            select_df = data.query(f"{self.fit_selection} & {aoe_param}>0")

            # Fit each compton band
            for band in comptBands:
                try:
                    pars, errs, cov = unbinned_aoe_fit(
                        select_df.query(
                            f"{self.cal_energy_param}>{band}&{self.cal_energy_param}< {self.comptBands_width+band}"
                        )[aoe_param],
                        pdf=self.pdf,
                        display=display,
                    )

                    mean, mean_err = self.pdf.centroid(pars, errs, cov)
                    sigma, sigma_err = self.pdf.width(pars, errs, cov)

                    self.energy_corr_fits = pd.concat(
                        [
                            self.energy_corr_fits,
                            pd.DataFrame(
                                [
                                    {
                                        "compt_bands": band + self.comptBands_width / 2,
                                        "mean": mean,
                                        "mean_err": mean_err,
                                        "sigma": sigma,
                                        "sigma_err": sigma_err,
                                        "ratio": pars["n_sig"] / pars["n_bkg"],
                                        "ratio_err": (pars["n_sig"] / pars["n_bkg"])
                                        * np.sqrt(
                                            (errs["n_sig"] / pars["n_sig"]) ** 2
                                            + (errs["n_bkg"] / pars["n_bkg"]) ** 2
                                        ),
                                    }
                                ]
                            ),
                        ]
                    )

                except:
                    self.energy_corr_fits = pd.concat(
                        [
                            self.energy_corr_fits,
                            pd.DataFrame(
                                [
                                    {
                                        "compt_bands": band,
                                        "mean": np.nan,
                                        "mean_err": np.nan,
                                        "sigma": np.nan,
                                        "sigma_err": np.nan,
                                        "ratio": np.nan,
                                        "ratio_err": np.nan,
                                    }
                                ]
                            ),
                        ]
                    )
            self.energy_corr_fits.set_index("compt_bands", inplace=True)
            valid_fits = self.energy_corr_fits.query(
                "mean_err==mean_err&sigma_err==sigma_err & sigma_err!=0 & mean_err!=0"
            )
            self.energy_corr_res_dict["n_of_valid_fits"] = len(valid_fits)
            log.info(f"{len(valid_fits)} compton bands fit successfully")
            # Fit mus against energy
            p0_mu = self.mean_func.guess(
                valid_fits.index, valid_fits["mean"], valid_fits["mean_err"]
            )
            c_mu = cost.LeastSquares(
                valid_fits.index,
                valid_fits["mean"],
                valid_fits["mean_err"],
                self.mean_func.func,
            )
            c_mu.loss = "soft_l1"
            m_mu = Minuit(c_mu, *p0_mu)
            m_mu.simplex()
            m_mu.migrad()
            m_mu.hesse()

            mu_pars = m_mu.values
            mu_errs = m_mu.errors

            csqr_mu = np.sum(
                (
                    (
                        valid_fits["mean"]
                        - self.mean_func.func(valid_fits.index, *mu_pars)
                    )
                    ** 2
                )
                / valid_fits["mean_err"]
            )
            dof_mu = len(valid_fits["mean"]) - len(pars)
            p_val_mu = chi2.sf(csqr_mu, dof_mu)
            self.mean_fit_obj = m_mu

            # Fit sigma against energy
            p0_sig = self.sigma_func.guess(
                valid_fits.index, valid_fits["sigma"], valid_fits["sigma_err"]
            )
            c_sig = cost.LeastSquares(
                valid_fits.index,
                valid_fits["sigma"],
                valid_fits["sigma_err"],
                self.sigma_func.func,
            )
            c_sig.loss = "soft_l1"
            m_sig = Minuit(c_sig, *p0_sig)
            m_sig.simplex()
            m_sig.migrad()
            m_sig.hesse()

            sig_pars = m_sig.values
            sig_errs = m_sig.errors

            csqr_sig = np.sum(
                (
                    (
                        valid_fits["sigma"]
                        - self.sigma_func.func(valid_fits.index, *sig_pars)
                    )
                    ** 2
                )
                / valid_fits["sigma_err"]
            )
            dof_sig = len(valid_fits["sigma"]) - len(sig_pars)
            p_val_sig = chi2.sf(csqr_sig, dof_sig)

            self.sigma_fit_obj = m_sig

            # Get DEP fit
            n_sigma = 4
            peak = 1592
            sigma = self.eres_func(peak) / 2.355
            emin = peak - n_sigma * sigma
            emax = peak + n_sigma * sigma
            try:
                dep_pars, dep_err, _ = unbinned_aoe_fit(
                    select_df.query(
                        f"{self.cal_energy_param}>{emin}&{self.cal_energy_param}<{emax}"
                    )[aoe_param],
                    pdf=self.pdf,
                    display=display,
                )
            except:
                dep_pars, dep_err, _ = return_nans(self.pdf)

            data["AoE_Corrected"] = data[aoe_param] / self.mean_func.func(
                data[self.cal_energy_param], *mu_pars
            )
            data["AoE_Classifier"] = (data["AoE_Corrected"] - 1) / self.sigma_func.func(
                data[self.cal_energy_param], *sig_pars
            )
            log.info("Finished A/E energy successful")
            log.info(f"mean pars are {mu_pars.to_dict()}")
            log.info(f"sigma pars are {sig_pars.to_dict()}")
        except:
            log.error("A/E energy correction failed")
            mu_pars, mu_errs, mu_cov = return_nans(self.mean_func.func)
            csqr_mu, dof_mu, p_val_mu = (np.nan, np.nan, np.nan)
            csqr_sig, dof_sig, p_val_sig = (np.nan, np.nan, np.nan)
            sig_pars, sig_errs, sig_cov = return_nans(self.sigma_func.func)
            dep_pars, dep_err, dep_cov = return_nans(self.pdf)

        self.energy_corr_res_dict["mean_fits"] = {
            "func": self.mean_func.__name__,
            "module": self.mean_func.__module__,
            "expression": self.mean_func.string_func("x"),
            "pars": mu_pars.to_dict(),
            "errs": mu_errs.to_dict(),
            "p_val_mu": p_val_mu,
            "csqr_mu": (csqr_mu, dof_mu),
        }

        self.energy_corr_res_dict["sigma_fits"] = {
            "func": self.sigma_func.__name__,
            "module": self.sigma_func.__module__,
            "expression": self.sigma_func.string_func("x"),
            "pars": sig_pars.to_dict(),
            "errs": sig_errs.to_dict(),
            "p_val_mu": p_val_sig,
            "csqr_mu": (csqr_sig, dof_sig),
        }

        self.energy_corr_res_dict["dep_fit"] = {
            "func": self.pdf.__name__,
            "module": self.pdf.__module__,
            "pars": dep_pars.to_dict(),
            "errs": dep_err.to_dict(),
        }

        self.update_cal_dicts(
            {
                "AoE_Corrected": {
                    "expression": f"{aoe_param}/({self.mean_func.string_func(self.cal_energy_param)})",
                    "parameters": mu_pars.to_dict(),
                },
                "AoE_Classifier": {
                    "expression": f"(AoE_Corrected-1)/({self.sigma_func.string_func(self.cal_energy_param)})",
                    "parameters": sig_pars.to_dict(),
                },
            }
        )

    def get_aoe_cut_fit(
        self,
        data: pd.DataFrame,
        aoe_param: str,
        peak: float,
        ranges: tuple,
        dep_acc: float,
        display: int = 1,
    ):
        """
        Determines A/E cut by sweeping through values and for each one fitting the DEP to determine how many events survive.
        Then interpolates to get cut value at desired DEP survival fraction (typically 90%)
        """

        log.info("Starting A/E low cut determination")
        self.low_cut_res_dict = {}
        self.cut_fits = pd.DataFrame(columns=["cut_val", "sf", "sf_err"])

        min_range, max_range = ranges

        try:
            select_df = data.query(
                f"{self.fit_selection}&({self.cal_energy_param} > {peak - min_range}) & ({self.cal_energy_param} < {peak + max_range})"
            )

            # if dep_correct is True:
            #     peak_aoe = (select_df[aoe_param] / dep_mu(select_df[self.cal_energy_param])) - 1
            #     peak_aoe = select_df[aoe_param] / sig_func(select_df[self.cal_energy_param])

            cut_vals = np.arange(-8, 0, 0.2)
            sfs = []
            sf_errs = []
            for cut_val in cut_vals:
                sf, err, cut_pars, surv_pars = get_survival_fraction(
                    select_df[self.cal_energy_param].to_numpy(),
                    select_df[aoe_param].to_numpy(),
                    cut_val,
                    peak,
                    self.eres_func(peak),
                    guess_pars_cut=None,
                    guess_pars_surv=None,
                )
                self.cut_fits = pd.concat(
                    [
                        self.cut_fits,
                        pd.DataFrame(
                            [
                                {
                                    "cut_val": cut_val,
                                    "sf": sf,
                                    "sf_err": err,
                                }
                            ]
                        ),
                    ]
                )
            self.cut_fits.set_index("cut_val", inplace=True)
            valid_fits = self.cut_fits.query(
                f'sf_err<{(1.5 * np.nanpercentile(self.cut_fits["sf_err"],85))}&sf_err==sf_err'
            )

            c = cost.LeastSquares(
                valid_fits.index,
                valid_fits["sf"],
                valid_fits["sf_err"],
                sigmoid_fit.func,
            )
            c.loss = "soft_l1"
            m1 = Minuit(
                c,
                *sigmoid_fit.guess(
                    valid_fits.index, valid_fits["sf"], valid_fits["sf_err"]
                ),
            )
            m1.simplex().migrad()
            xs = np.arange(
                np.nanmin(valid_fits.index), np.nanmax(valid_fits.index), 0.01
            )
            p = sigmoid_fit.func(xs, *m1.values)
            self.cut_fit = {
                "function": sigmoid_fit.__name__,
                "pars": m1.values.to_dict(),
                "errs": m1.errors.to_dict(),
            }
            self.low_cut_val = round(xs[np.argmin(np.abs(p - (100 * self.dep_acc)))], 3)
            log.info(f"Cut found at {self.low_cut_val}")

            data["AoE_Low_Cut"] = data[aoe_param] > self.low_cut_val
            if self.dt_cut_param is not None:
                data["AoE_Low_Cut"] = data["AoE_Low_Cut"] & (data[self.dt_cut_param])
            data["AoE_Double_Sided_Cut"] = data["AoE_Low_Cut"] & (
                data[aoe_param] < self.high_cut_val
            )
        except:
            log.error("A/E cut determination failed")
            self.low_cut_val = np.nan
        if self.dt_cut_param is not None and self.dt_cut_hard == True:
            self.update_cal_dicts(
                {
                    "AoE_Low_Cut": {
                        "expression": f"({aoe_param}>a) & ({self.dt_cut_param})",
                        "parameters": {"a": self.low_cut_val},
                    }
                }
            )
        else:
            self.update_cal_dicts(
                {
                    "AoE_Low_Cut": {
                        "expression": f"({aoe_param}>a)",
                        "parameters": {"a": self.low_cut_val},
                    }
                }
            )
        self.update_cal_dicts(
            {
                "AoE_Double_Sided_Cut": {
                    "expression": f"(a>{aoe_param}) & (AoE_Low_Cut)",
                    "parameters": {"a": self.high_cut_val},
                }
            }
        )

    def get_results_dict(self):
        return {
            "cal_energy_param": self.cal_energy_param,
            "dt_param": self.dt_param,
            "rt_correction": self.dt_corr,
            "pdf": self.pdf.__name__,
            "1000-1300keV": self.timecorr_df.to_dict("index"),
            "correction_fit_results": self.energy_corr_res_dict,
            "low_cut": self.low_cut_val,
            "high_cut": self.high_cut_val,
            "low_side_sfs": self.low_side_sf.to_dict("index"),
            "2_side_sfs": self.two_side_sf.to_dict("index"),
        }

    def fill_plot_dict(self, data, plot_dict={}):
        for key, item in self.plot_options.items():
            if item["options"] is not None:
                plot_dict[key] = item["function"](self, data, **item["options"])
            else:
                plot_dict[key] = item["function"](self, data)
        return plot_dict

    def calibrate(self, df, initial_aoe_param):
        self.aoe_timecorr(df, initial_aoe_param)
        log.info("Finished A/E time correction")

        if self.dt_corr == True:
            aoe_param = "AoE_DTcorr"
            self.drift_time_correction(df, "AoE_Timecorr")
        else:
            aoe_param = "AoE_Timecorr"

        self.AoEcorrection(df, aoe_param)

        self.get_aoe_cut_fit(df, "AoE_Classifier", 1592, (40, 20), 0.9)

        aoe_param = "AoE_Classifier"
        log.info("  Compute low side survival fractions: ")
        self.low_side_sf = pd.DataFrame(columns=["peak", "sf", "sf_err"])
        peaks_of_interest = [1592.5, 1620.5, 2039, 2103.53, 2614.50]
        fit_widths = [(40, 25), (25, 40), (0, 0), (25, 40), (50, 50)]
        self.low_side_peak_dfs = {}

        for i, peak in enumerate(peaks_of_interest):
            try:
                select_df = df.query(
                    f"{self.selection_string}&{aoe_param}=={aoe_param}"
                )
                fwhm = self.eres_func(peak)
                if peak == 2039:
                    emin = 2 * fwhm
                    emax = 2 * fwhm
                    peak_df = select_df.query(
                        f"({self.cal_energy_param}>{peak-emin})&({self.cal_energy_param}<{peak+emax})"
                    )

                    cut_df, sf, sf_err = compton_sf_sweep(
                        peak_df[self.cal_energy_param].to_numpy(),
                        peak_df[aoe_param].to_numpy(),
                        self.low_cut_val,
                        peak,
                        fwhm,
                        dt_mask=peak_df[self.dt_cut_param].to_numpy()
                        if self.dt_cut_param is not None
                        else None,
                    )
                    self.low_side_sf = pd.concat(
                        [
                            self.low_side_sf,
                            pd.DataFrame([{"peak": peak, "sf": sf, "sf_err": sf_err}]),
                        ]
                    )
                    self.low_side_peak_dfs[peak] = cut_df
                else:
                    emin, emax = fit_widths[i]
                    peak_df = select_df.query(
                        f"({self.cal_energy_param}>{peak-emin})&({self.cal_energy_param}<{peak+emax})"
                    )
                    cut_df, sf, sf_err = get_sf_sweep(
                        peak_df[self.cal_energy_param].to_numpy(),
                        peak_df[aoe_param].to_numpy(),
                        self.low_cut_val,
                        peak,
                        fwhm,
                        dt_mask=peak_df[self.dt_cut_param].to_numpy()
                        if self.dt_cut_param is not None
                        else None,
                    )
                    self.low_side_sf = pd.concat(
                        [
                            self.low_side_sf,
                            pd.DataFrame([{"peak": peak, "sf": sf, "sf_err": sf_err}]),
                        ]
                    )
                    self.low_side_peak_dfs[peak] = cut_df
                log.info(f"{peak}keV: {sf:2.1f} +/- {sf_err:2.1f} %")
            except:
                self.low_side_sf = pd.concat(
                    [
                        self.low_side_sf,
                        pd.DataFrame([{"peak": peak, "sf": np.nan, "sf_err": np.nan}]),
                    ]
                )
                log.error(
                    f"A/E Low side Survival fraction determination failed for {peak} peak"
                )
        self.low_side_sf.set_index("peak", inplace=True)

        self.two_side_sf = pd.DataFrame(columns=["peak", "sf", "sf_err"])
        log.info("Calculating 2 sided cut sfs")
        for i, peak in enumerate(peaks_of_interest):
            fwhm = self.eres_func(peak)
            try:
                if peak == 2039:
                    emin = 2 * fwhm
                    emax = 2 * fwhm
                    peak_df = select_df.query(
                        f"({self.cal_energy_param}>{peak-emin})&({self.cal_energy_param}<{peak+emax})"
                    )

                    sf_dict = compton_sf(
                        peak_df[aoe_param].to_numpy(),
                        self.low_cut_val,
                        self.high_cut_val,
                        dt_mask=peak_df[self.dt_cut_param].to_numpy()
                        if self.dt_cut_param is not None
                        else None,
                    )
                    sf = sf_dict["sf"]
                    sf_err = sf_dict["sf_err"]
                    self.two_side_sf = pd.concat(
                        [
                            self.two_side_sf,
                            pd.DataFrame([{"peak": peak, "sf": sf, "sf_err": sf_err}]),
                        ]
                    )
                else:
                    emin, emax = fit_widths[i]
                    peak_df = select_df.query(
                        f"({self.cal_energy_param}>{peak-emin})&({self.cal_energy_param}<{peak+emax})"
                    )
                    sf, sf_err, _, _ = get_survival_fraction(
                        peak_df[self.cal_energy_param].to_numpy(),
                        peak_df[aoe_param].to_numpy(),
                        self.low_cut_val,
                        peak,
                        fwhm,
                        high_cut=self.high_cut_val,
                        dt_mask=peak_df[self.dt_cut_param].to_numpy()
                        if self.dt_cut_param is not None
                        else None,
                    )
                    self.two_side_sf = pd.concat(
                        [
                            self.two_side_sf,
                            pd.DataFrame([{"peak": peak, "sf": sf, "sf_err": sf_err}]),
                        ]
                    )
                log.info(f"{peak}keV: {sf:2.1f} +/- {sf_err:2.1f} %")

            except:
                self.two_side_sf = pd.concat(
                    [
                        self.two_side_sf,
                        pd.DataFrame([{"peak": peak, "sf": np.nan, "sf_err": np.nan}]),
                    ]
                )
                log.error(
                    f"A/E two side Survival fraction determination failed for {peak} peak"
                )
        self.two_side_sf.set_index("peak", inplace=True)


def plot_aoe_mean_time(
    aoe_class, data, time_param="AoE_Timecorr", figsize=[12, 8], fontsize=12
):
    plt.rcParams["figure.figsize"] = figsize
    plt.rcParams["font.size"] = fontsize
    fig, ax = plt.subplots(1, 1)
    try:
        ax.errorbar(
            [
                datetime.strptime(tstamp, "%Y%m%dT%H%M%SZ")
                for tstamp in aoe_class.timecorr_df.index
            ],
            aoe_class.timecorr_df["mean"],
            yerr=aoe_class.timecorr_df["mean_err"],
            linestyle=" ",
        )

        grouped_means = [
            cal_dict[time_param]["parameters"]["a"]
            for tstamp, cal_dict in aoe_class.cal_dicts.items()
        ]
        ax.step(
            [
                datetime.strptime(tstamp, "%Y%m%dT%H%M%SZ")
                for tstamp in aoe_class.cal_dicts
            ],
            grouped_means,
            where="post",
        )
        ax.fill_between(
            [
                datetime.strptime(tstamp, "%Y%m%dT%H%M%SZ")
                for tstamp in aoe_class.cal_dicts
            ],
            y1=np.array(grouped_means) - 0.2 * np.array(aoe_class.timecorr_df["res"]),
            y2=np.array(grouped_means) + 0.2 * np.array(aoe_class.timecorr_df["res"]),
            color="green",
            alpha=0.2,
        )
        ax.fill_between(
            [
                datetime.strptime(tstamp, "%Y%m%dT%H%M%SZ")
                for tstamp in aoe_class.cal_dicts
            ],
            y1=np.array(grouped_means) - 0.4 * np.array(aoe_class.timecorr_df["res"]),
            y2=np.array(grouped_means) + 0.4 * np.array(aoe_class.timecorr_df["res"]),
            color="yellow",
            alpha=0.2,
        )
    except:
        pass
    ax.set_xlabel("time")
    ax.set_ylabel("A/E mean")
    myFmt = mdates.DateFormatter("%b %d")
    ax.xaxis.set_major_formatter(myFmt)
    plt.close()
    return fig


def plot_aoe_res_time(
    aoe_class, data, time_param="AoE_Timecorr", figsize=[12, 8], fontsize=12
):
    plt.rcParams["figure.figsize"] = figsize
    plt.rcParams["font.size"] = fontsize
    fig, ax = plt.subplots(1, 1)
    try:
        ax.errorbar(
            [
                datetime.strptime(tstamp, "%Y%m%dT%H%M%SZ")
                for tstamp in aoe_class.timecorr_df.index
            ],
            aoe_class.timecorr_df["res"],
            yerr=aoe_class.timecorr_df["res_err"],
            linestyle=" ",
        )
    except:
        pass
    ax.set_xlabel("time")
    ax.set_ylabel("A/E res")
    myFmt = mdates.DateFormatter("%b %d")
    ax.xaxis.set_major_formatter(myFmt)
    plt.close()
    return fig


def drifttime_corr_plot(
    aoe_class,
    data,
    aoe_param="AoE_Timecorr",
    aoe_param_corr="AoE_DTcorr",
    figsize=[12, 8],
    fontsize=12,
):
    plt.rcParams["figure.figsize"] = figsize
    plt.rcParams["font.size"] = fontsize

    fig = plt.figure()

    try:
        dep_events = data.query(
            f"{aoe_class.fit_selection}&{aoe_class.cal_energy_param}>1582&{aoe_class.cal_energy_param}<1602&{aoe_class.cal_energy_param}=={aoe_class.cal_energy_param}&{aoe_param}=={aoe_param}"
        )
        final_df = dep_events.query(aoe_class.dt_res_dict["final_selection"])

        plt.subplot(2, 2, 1)
        aoe_pars = aoe_class.dt_res_dict["aoe_fit1"]["pars"]

        xs = np.linspace(aoe_pars["lower_range"], aoe_pars["upper_range"], 100)
        counts, aoe_bins, bars = plt.hist(
            final_df.query(
                f'{aoe_class.dt_res_dict["aoe_grp1"]}&({aoe_param}<{aoe_pars["upper_range"]})&({aoe_param}>{aoe_pars["lower_range"]})'
            )[aoe_param],
            bins=400,
            histtype="step",
            label="data",
        )
        dx = np.diff(aoe_bins)
        plt.plot(xs, aoe_class.pdf.pdf(xs, *aoe_pars) * dx[0], label="full fit")
        sig, bkg = aoe_class.pdf.pdf(xs, *aoe_pars[:-1], True)
        plt.plot(xs, sig * dx[0], label="peak fit")
        plt.plot(xs, bkg * dx[0], label="bkg fit")
        plt.legend(loc="upper left")
        plt.xlabel("A/E")
        plt.ylabel("counts")

        aoe_pars2 = aoe_class.dt_res_dict["aoe_fit2"]["pars"]
        plt.subplot(2, 2, 2)
        xs = np.linspace(aoe_pars2["lower_range"], aoe_pars2["upper_range"], 100)
        counts, aoe_bins2, bars = plt.hist(
            final_df.query(
                f'{aoe_class.dt_res_dict["aoe_grp2"]}&({aoe_param}<{aoe_pars2["upper_range"]})&({aoe_param}>{aoe_pars2["lower_range"]})'
            )[aoe_param],
            bins=400,
            histtype="step",
            label="Data",
        )
        dx = np.diff(aoe_bins2)
        plt.plot(xs, aoe_class.pdf.pdf(xs, *aoe_pars2) * dx[0], label="full fit")
        sig, bkg = aoe_class.pdf.pdf(xs, *aoe_pars2[:-1], True)
        plt.plot(xs, sig * dx[0], label="peak fit")
        plt.plot(xs, bkg * dx[0], label="bkg fit")
        plt.legend(loc="upper left")
        plt.xlabel("A/E")
        plt.ylabel("counts")

        hist, bins, var = pgh.get_hist(
            final_df[aoe_class.dt_param],
            dx=10,
            range=(
                np.nanmin(final_df[aoe_class.dt_param]),
                np.nanmax(final_df[aoe_class.dt_param]),
            ),
        )

        plt.subplot(2, 2, 3)
        plt.step(pgh.get_bin_centers(bins), hist, label="data")
        plt.plot(
            pgh.get_bin_centers(bins),
            drift_time_distribution.pdf(
                pgh.get_bin_centers(bins), **aoe_class.dt_res_dict["dt_guess"]
            )
            * np.diff(bins)[0],
            label="Guess",
        )
        plt.plot(
            pgh.get_bin_centers(bins),
            drift_time_distribution.pdf(
                pgh.get_bin_centers(bins), *aoe_class.dt_res_dict["dt_fit"]["pars"]
            )
            * np.diff(bins)[0],
            label="fit",
        )
        plt.xlabel("drift time (ns)")
        plt.ylabel("Counts")
        plt.legend(loc="upper left")

        plt.subplot(2, 2, 4)
        bins = np.linspace(
            np.nanpercentile(final_df[aoe_param], 1),
            np.nanpercentile(final_df[aoe_param_corr], 99),
            200,
        )
        plt.hist(final_df[aoe_param], bins=bins, histtype="step", label="uncorrected")
        plt.hist(
            final_df[aoe_param_corr], bins=bins, histtype="step", label="corrected"
        )
        plt.xlabel("A/E")
        plt.ylabel("counts")
        plt.legend(loc="upper left")
        plt.tight_layout()
        plt.xlim(bins[0], bins[-1])
    except:
        pass
    plt.close()
    return fig
=======
def compton_sf(cut_param, low_cut_val, high_cut_val=None, mode="greater", dt_mask=None):
    if dt_mask is None:
        dt_mask = np.full(len(cut_param), True, dtype=bool)

    if high_cut_val is not None:
        mask = (cut_param > low_cut_val) & (cut_param < high_cut_val) & dt_mask
    else:
        if mode == "greater":
            mask = (cut_param > low_cut_val) & dt_mask
        elif mode == "less":
            mask = (cut_param < low_cut_val) & dt_mask
        else:
            raise ValueError("mode not recognised")

    sf = 100 * len(cut_param[mask]) / len(cut_param)
    sf_err = sf * np.sqrt((1 / len(cut_param)) + 1 / (len(cut_param[mask]) + 10**-99))
    return {
        "low_cut": low_cut_val,
        "sf": sf,
        "sf_err": sf_err,
        "high_cut": high_cut_val,
    }


def compton_sf_sweep(
    energy: np.array,
    cut_param: np.array,
    final_cut_value: float,
    peak: float,
    eres: list[float, float],
    dt_mask: np.array = None,
    cut_range=(-5, 5),
    n_samples=51,
    mode="greater",
) -> tuple(float, np.array, list):
    """
    Determines survival fraction for compton continuum by basic counting
    """

    cut_vals = np.linspace(cut_range[0], cut_range[1], n_samples)
    out_df = pd.DataFrame(columns=["cut_val", "sf", "sf_err"])

    for cut_val in cut_vals:
        ct_dict = compton_sf(cut_param, cut_val, mode=mode, dt_mask=dt_mask)
        df = pd.DataFrame(
            [
                {
                    "cut_val": ct_dict["low_cut"],
                    "sf": ct_dict["sf"],
                    "sf_err": ct_dict["sf_err"],
                }
            ]
        )
        out_df = pd.concat([out_df, df])
    out_df.set_index("cut_val", inplace=True)

    sf_dict = compton_sf(cut_param, final_cut_value, mode=mode, dt_mask=dt_mask)

    return out_df, sf_dict["sf"], sf_dict["sf_err"]


class cal_aoe:
    def __init__(
        self,
        cal_dicts: dict = {},
        cal_energy_param: str = "cuspEmax_ctc_cal",
        eres_func: callable = lambda x: 1,
        pdf=standard_aoe,
        selection_string: str = "",
        dt_corr: bool = False,
        dep_acc: float = 0.9,
        dep_correct: bool = False,
        dt_cut: dict = None,
        dt_param: str = "dt_eff",
        high_cut_val: int = 3,
        mean_func: Callable = pol1,
        sigma_func: Callable = sigma_fit,
        comptBands_width: int = 20,
        plot_options: dict = {},
    ):
        self.cal_dicts = cal_dicts
        self.cal_energy_param = cal_energy_param
        self.eres_func = eres_func
        self.pdf = pdf
        self.selection_string = selection_string
        self.dt_corr = dt_corr
        self.dt_param = "dt_eff"
        self.dep_correct = dep_correct
        self.dt_cut = dt_cut
        self.dep_acc = dep_acc
        if self.dt_cut is not None:
            self.dt_cut_param = dt_cut["out_param"]
            self.fit_selection = f"{self.selection_string} & {self.dt_cut_param}"
            self.dt_cut_hard = dt_cut["hard"]
        else:
            self.dt_cut_param = None
            self.dt_cut_hard = False
            self.fit_selection = self.selection_string
        self.high_cut_val = high_cut_val
        self.mean_func = mean_func
        self.sigma_func = sigma_func
        self.comptBands_width = comptBands_width
        self.plot_options = plot_options

    def update_cal_dicts(self, update_dict):
        if re.match(r"(\d{8})T(\d{6})Z", list(self.cal_dicts)[0]):
            for tstamp in self.cal_dicts:
                if tstamp in update_dict:
                    self.cal_dicts[tstamp].update(update_dict[tstamp])
                else:
                    self.cal_dicts[tstamp].update(update_dict)
        else:
            self.cal_dicts.update(update_dict)

    def aoe_timecorr(self, df, aoe_param, output_name="AoE_Timecorr", display=0):
        log.info("Starting A/E time correction")
        self.timecorr_df = pd.DataFrame(
            columns=["run_timestamp", "mean", "mean_err", "res", "res_err"]
        )
        try:
            if "run_timestamp" in df:
                tstamps = sorted(np.unique(df["run_timestamp"]))
                means = []
                errors = []
                reses = []
                res_errs = []
                final_tstamps = []
                for tstamp, time_df in df.groupby("run_timestamp", sort=True):
                    try:
                        pars, errs, cov = unbinned_aoe_fit(
                            time_df.query(
                                f"{self.fit_selection} & ({self.cal_energy_param}>1000) & ({self.cal_energy_param}<1300)"
                            )[aoe_param],
                            pdf=self.pdf,
                            display=display,
                        )
                        self.timecorr_df = pd.concat(
                            [
                                self.timecorr_df,
                                pd.DataFrame(
                                    [
                                        {
                                            "run_timestamp": tstamp,
                                            "mean": pars["mu"],
                                            "mean_err": errs["mu"],
                                            "res": pars["sigma"] / pars["mu"],
                                            "res_err": (pars["sigma"] / pars["mu"])
                                            * np.sqrt(
                                                errs["sigma"] / pars["sigma"]
                                                + errs["mu"] / pars["mu"]
                                            ),
                                        }
                                    ]
                                ),
                            ]
                        )
                    except:
                        self.timecorr_df = pd.concat(
                            [
                                self.timecorr_df,
                                pd.DataFrame(
                                    [
                                        {
                                            "run_timestamp": tstamp,
                                            "mean": np.nan,
                                            "mean_err": np.nan,
                                            "res": np.nan,
                                            "res_err": np.nan,
                                        }
                                    ]
                                ),
                            ]
                        )
                self.timecorr_df.set_index("run_timestamp", inplace=True)
                time_dict = fit_time_means(
                    np.array(self.timecorr_df.index),
                    np.array(self.timecorr_df["mean"]),
                    np.array(self.timecorr_df["res"]),
                )

                df[output_name] = df[aoe_param] / np.array(
                    [time_dict[tstamp] for tstamp in df["run_timestamp"]]
                )
                self.update_cal_dicts(
                    {
                        tstamp: {
                            output_name: {
                                "expression": f"{aoe_param}/a",
                                "parameters": {"a": t_dict},
                            }
                        }
                        for tstamp, t_dict in time_dict.items()
                    }
                )
                log.info("A/E time correction finished")
            else:
                try:
                    pars, errs, cov = unbinned_aoe_fit(
                        df.query(
                            f"{self.fit_selection} & {self.cal_energy_param}>1000 & {self.cal_energy_param}<1300"
                        )[aoe_param],
                        pdf=self.pdf,
                        display=display,
                    )
                    self.timecorr_df = pd.concat(
                        [
                            self.timecorr_df,
                            pd.DataFrame(
                                [
                                    {
                                        "mean": pars["mu"],
                                        "mean_err": errs["mu"],
                                        "res": pars["sigma"] / pars["mu"],
                                        "res_err": (pars["sigma"] / pars["mu"])
                                        * np.sqrt(
                                            errs["sigma"] / pars["sigma"]
                                            + errs["mu"] / pars["mu"]
                                        ),
                                    }
                                ]
                            ),
                        ]
                    )
                except:
                    self.timecorr_df = pd.concat(
                        [
                            self.timecorr_df,
                            pd.DataFrame(
                                [
                                    {
                                        "mean": np.nan,
                                        "mean_err": np.nan,
                                        "res": np.nan,
                                        "res_err": np.nan,
                                    }
                                ]
                            ),
                        ]
                    )
                df[output_name] = df[aoe_param] / pars["mu"]
                self.update_cal_dicts(
                    {
                        output_name: {
                            "expression": f"{aoe_param}/a",
                            "parameters": {"a": pars["mu"]},
                        }
                    }
                )
                log.info("A/E time correction finished")
        except:
            log.error("A/E time correction failed")
            self.update_cal_dicts(
                {
                    output_name: {
                        "expression": f"{aoe_param}/a",
                        "parameters": {"a": np.nan},
                    }
                }
            )

    def drift_time_correction(
        self,
        data: pd.DataFrame,
        aoe_param,
        display: int = 0,
    ):
        """
        Calculates the correction needed to align the two drift time regions for ICPC detectors
        """
        log.info("Starting A/E drift time correction")
        self.dt_res_dict = {}
        try:
            dep_events = data.query(
                f"{self.fit_selection}&{self.cal_energy_param}>1582&{self.cal_energy_param}<1602&{self.cal_energy_param}=={self.cal_energy_param}&{aoe_param}=={aoe_param}"
            )

            hist, bins, var = pgh.get_hist(
                dep_events[aoe_param],
                bins=500,
            )
            bin_cs = (bins[1:] + bins[:-1]) / 2
            mu = bin_cs[np.argmax(hist)]
            aoe_range = [mu * 0.9, mu * 1.1]

            dt_range = [
                np.nanpercentile(dep_events[self.dt_param], 1),
                np.nanpercentile(dep_events[self.dt_param], 99),
            ]

            self.dt_res_dict[
                "final_selection"
            ] = f"{aoe_param}>{aoe_range[0]}&{aoe_param}<{aoe_range[1]}&{self.dt_param}>{dt_range[0]}&{self.dt_param}<{dt_range[1]}&{self.dt_param}=={self.dt_param}"

            final_df = dep_events.query(self.dt_res_dict["final_selection"])

            hist, bins, var = pgh.get_hist(
                final_df[self.dt_param],
                dx=10,
                range=(
                    np.nanmin(final_df[self.dt_param]),
                    np.nanmax(final_df[self.dt_param]),
                ),
            )

            gpars = self.dt_res_dict["dt_guess"] = drift_time_distribution.guess(
                hist, bins, var
            )
            cost_func = cost.ExtendedUnbinnedNLL(
                final_df[self.dt_param], drift_time_distribution.extended_pdf
            )
            m = Minuit(cost_func, **gpars)
            m.limits = drift_time_distribution.bounds(gpars)
            m.fixed = drift_time_distribution.fixed()
            m.simplex().migrad()
            m.hesse()

            self.dt_res_dict["dt_fit"] = {
                "pars": m.values,
                "errs": m.errors,
                "object": m,
            }
            aoe_grp1 = self.dt_res_dict[
                "aoe_grp1"
            ] = f'{self.dt_param}>{m.values["mu1"] - 2 * m.values["sigma1"]} & {self.dt_param}<{m.values["mu1"] + 2 * m.values["sigma1"]}'
            aoe_grp2 = self.dt_res_dict[
                "aoe_grp2"
            ] = f'{self.dt_param}>{m.values["mu2"] - 2 * m.values["sigma2"]} & {self.dt_param}<{m.values["mu2"] + 2 * m.values["sigma2"]}'

            aoe_pars, aoe_errs, _ = unbinned_aoe_fit(
                final_df.query(aoe_grp1)[aoe_param], pdf=self.pdf, display=display
            )

            self.dt_res_dict["aoe_fit1"] = {"pars": aoe_pars, "errs": aoe_errs}

            aoe_pars2, aoe_errs2, _ = unbinned_aoe_fit(
                final_df.query(aoe_grp2)[aoe_param], pdf=self.pdf, display=display
            )

            self.dt_res_dict["aoe_fit2"] = {"pars": aoe_pars2, "errs": aoe_errs2}

            try:
                self.alpha = (aoe_pars["mu"] - aoe_pars2["mu"]) / (
                    (m.values["mu2"] * aoe_pars2["mu"])
                    - (m.values["mu1"] * aoe_pars["mu"])
                )
            except ZeroDivisionError:
                self.alpha = 0
            self.dt_res_dict["alpha"] = self.alpha
            log.info(f"dtcorr successful alpha:{self.alpha}")
            data["AoE_DTcorr"] = data[aoe_param] * (
                1 + self.alpha * data[self.dt_param]
            )
        except:
            log.error("Drift time correction failed")
            self.alpha = np.nan

        self.update_cal_dicts(
            {
                "AoE_DTcorr": {
                    "expression": f"{aoe_param}*(1+a*{self.dt_param})",
                    "parameters": {"a": self.alpha},
                }
            }
        )

    def AoEcorrection(self, data: pd.DataFrame, aoe_param: str, display: int = 0):
        """
        Calculates the corrections needed for the energy dependence of the A/E.
        Does this by fitting the compton continuum in slices and then applies fits to the centroid and variance.
        """

        log.info("Starting A/E energy correction")
        self.energy_corr_res_dict = {}

        comptBands = np.arange(900, 2350, self.comptBands_width)
        peaks = np.array(
            [1080, 1094, 1459, 1512, 1552, 1592, 1620, 1650, 1670, 1830, 2105]
        )
        allowed = np.array([], dtype=bool)
        for i, band in enumerate(comptBands):
            allow = True
            for peak in peaks:
                if (peak - 5) > band and (peak - 5) < (band + self.comptBands_width):
                    allow = False
                elif (peak + 5 > band) and (peak + 5) < (band + self.comptBands_width):
                    allow = False
            allowed = np.append(allowed, allow)
        comptBands = comptBands[allowed]

        self.energy_corr_fits = pd.DataFrame(
            columns=[
                "compt_bands",
                "mean",
                "mean_err",
                "sigma",
                "sigma_err",
                "ratio",
                "ratio_err",
            ],
            dtype=float,
        )
        try:
            select_df = data.query(f"{self.fit_selection} & {aoe_param}>0")

            # Fit each compton band
            for band in comptBands:
                try:
                    pars, errs, cov = unbinned_aoe_fit(
                        select_df.query(
                            f"{self.cal_energy_param}>{band}&{self.cal_energy_param}< {self.comptBands_width+band}"
                        )[aoe_param],
                        pdf=self.pdf,
                        display=display,
                    )

                    mean, mean_err = self.pdf.centroid(pars, errs, cov)
                    sigma, sigma_err = self.pdf.width(pars, errs, cov)

                    self.energy_corr_fits = pd.concat(
                        [
                            self.energy_corr_fits,
                            pd.DataFrame(
                                [
                                    {
                                        "compt_bands": band + self.comptBands_width / 2,
                                        "mean": mean,
                                        "mean_err": mean_err,
                                        "sigma": sigma,
                                        "sigma_err": sigma_err,
                                        "ratio": pars["n_sig"] / pars["n_bkg"],
                                        "ratio_err": (pars["n_sig"] / pars["n_bkg"])
                                        * np.sqrt(
                                            (errs["n_sig"] / pars["n_sig"]) ** 2
                                            + (errs["n_bkg"] / pars["n_bkg"]) ** 2
                                        ),
                                    }
                                ]
                            ),
                        ]
                    )

                except:
                    self.energy_corr_fits = pd.concat(
                        [
                            self.energy_corr_fits,
                            pd.DataFrame(
                                [
                                    {
                                        "compt_bands": band,
                                        "mean": np.nan,
                                        "mean_err": np.nan,
                                        "sigma": np.nan,
                                        "sigma_err": np.nan,
                                        "ratio": np.nan,
                                        "ratio_err": np.nan,
                                    }
                                ]
                            ),
                        ]
                    )
            self.energy_corr_fits.set_index("compt_bands", inplace=True)
            valid_fits = self.energy_corr_fits.query(
                "mean_err==mean_err&sigma_err==sigma_err & sigma_err!=0 & mean_err!=0"
            )
            self.energy_corr_res_dict["n_of_valid_fits"] = len(valid_fits)
            log.info(f"{len(valid_fits)} compton bands fit successfully")
            # Fit mus against energy
            p0_mu = self.mean_func.guess(
                valid_fits.index, valid_fits["mean"], valid_fits["mean_err"]
            )
            c_mu = cost.LeastSquares(
                valid_fits.index,
                valid_fits["mean"],
                valid_fits["mean_err"],
                self.mean_func.func,
            )
            c_mu.loss = "soft_l1"
            m_mu = Minuit(c_mu, *p0_mu)
            m_mu.simplex()
            m_mu.migrad()
            m_mu.hesse()

            mu_pars = m_mu.values
            mu_errs = m_mu.errors

            csqr_mu = np.sum(
                (
                    (
                        valid_fits["mean"]
                        - self.mean_func.func(valid_fits.index, *mu_pars)
                    )
                    ** 2
                )
                / valid_fits["mean_err"]
            )
            dof_mu = len(valid_fits["mean"]) - len(pars)
            p_val_mu = chi2.sf(csqr_mu, dof_mu)
            self.mean_fit_obj = m_mu

            # Fit sigma against energy
            p0_sig = self.sigma_func.guess(
                valid_fits.index, valid_fits["sigma"], valid_fits["sigma_err"]
            )
            c_sig = cost.LeastSquares(
                valid_fits.index,
                valid_fits["sigma"],
                valid_fits["sigma_err"],
                self.sigma_func.func,
            )
            c_sig.loss = "soft_l1"
            m_sig = Minuit(c_sig, *p0_sig)
            m_sig.simplex()
            m_sig.migrad()
            m_sig.hesse()

            sig_pars = m_sig.values
            sig_errs = m_sig.errors

            csqr_sig = np.sum(
                (
                    (
                        valid_fits["sigma"]
                        - self.sigma_func.func(valid_fits.index, *sig_pars)
                    )
                    ** 2
                )
                / valid_fits["sigma_err"]
            )
            dof_sig = len(valid_fits["sigma"]) - len(sig_pars)
            p_val_sig = chi2.sf(csqr_sig, dof_sig)

            self.sigma_fit_obj = m_sig

            # Get DEP fit
            n_sigma = 4
            peak = 1592
            sigma = self.eres_func(peak) / 2.355
            emin = peak - n_sigma * sigma
            emax = peak + n_sigma * sigma
            try:
                dep_pars, dep_err, _ = unbinned_aoe_fit(
                    select_df.query(
                        f"{self.cal_energy_param}>{emin}&{self.cal_energy_param}<{emax}"
                    )[aoe_param],
                    pdf=self.pdf,
                    display=display,
                )
            except:
                dep_pars, dep_err, _ = return_nans(self.pdf)
>>>>>>> ae3752ab

            data["AoE_Corrected"] = data[aoe_param] / self.mean_func.func(
                data[self.cal_energy_param], *mu_pars
            )
            data["AoE_Classifier"] = (data["AoE_Corrected"] - 1) / self.sigma_func.func(
                data[self.cal_energy_param], *sig_pars
            )
            log.info("Finished A/E energy successful")
            log.info(f"mean pars are {mu_pars.to_dict()}")
            log.info(f"sigma pars are {sig_pars.to_dict()}")
        except:
            log.error("A/E energy correction failed")
            mu_pars, mu_errs, mu_cov = return_nans(self.mean_func.func)
            csqr_mu, dof_mu, p_val_mu = (np.nan, np.nan, np.nan)
            csqr_sig, dof_sig, p_val_sig = (np.nan, np.nan, np.nan)
            sig_pars, sig_errs, sig_cov = return_nans(self.sigma_func.func)
            dep_pars, dep_err, dep_cov = return_nans(self.pdf)

        self.energy_corr_res_dict["mean_fits"] = {
            "func": self.mean_func.__name__,
            "module": self.mean_func.__module__,
            "expression": self.mean_func.string_func("x"),
            "pars": mu_pars.to_dict(),
            "errs": mu_errs.to_dict(),
            "p_val_mu": p_val_mu,
            "csqr_mu": (csqr_mu, dof_mu),
        }

<<<<<<< HEAD
def plot_compt_bands_overlayed(
    aoe_class,
    data,
    eranges: list[tuple],
    aoe_param="AoE_Timecorr",
    aoe_range: list[float] = None,
    title="Compton Bands",
    density=True,
    n_bins=50,
    figsize=[12, 8],
    fontsize=12,
) -> None:
    """
    Function to plot various compton bands to check energy dependence and corrections
    """
    plt.rcParams["figure.figsize"] = figsize
    plt.rcParams["font.size"] = fontsize

    fig = plt.figure()

    for erange in eranges:
        try:
            select_df = data.query(
                f"{aoe_class.selection_string}&{aoe_class.cal_energy_param}>{erange[0]}&{aoe_class.cal_energy_param}<{erange[1]}&{aoe_param}=={aoe_param}"
            )
            if aoe_range is not None:
                select_df = select_df.query(
                    f"{aoe_param}>{aoe_range[0]}&{aoe_param}<{aoe_range[1]}"
                )
                bins = np.linspace(aoe_range[0], aoe_range[1], n_bins)
            else:
                bins = np.linspace(0.85, 1.05, n_bins)
            plt.hist(
                select_df[aoe_param],
                bins=bins,
                histtype="step",
                label=f"{erange[0]}-{erange[1]}",
                density=density,
            )
        except:
            pass
    plt.ylabel("counts")
    plt.xlabel(aoe_param)
    plt.title(title)
    plt.legend(loc="upper left")
    plt.close()
    return fig


def plot_dt_dep(
    aoe_class,
    data,
    eranges: list[tuple],
    titles: list = None,
    aoe_param="AoE_Timecorr",
    bins=[200, 100],
    dt_max=2000,
    figsize=[12, 8],
    fontsize=12,
) -> None:
    """
    Function to produce 2d histograms of A/E against drift time to check dependencies
    """
    plt.rcParams["figure.figsize"] = figsize
    plt.rcParams["font.size"] = fontsize

    fig = plt.figure()
    for i, erange in enumerate(eranges):
        try:
            plt.subplot(3, 2, i + 1)
            select_df = data.query(
                f"{aoe_class.selection_string}&{aoe_class.cal_energy_param}<{erange[1]}&{aoe_class.cal_energy_param}>{erange[0]}&{aoe_param}=={aoe_param}"
            )

            hist, bs, var = pgh.get_hist(select_df[aoe_param], bins=500)
            bin_cs = (bs[1:] + bs[:-1]) / 2
            mu = bin_cs[np.argmax(hist)]
            aoe_range = [mu * 0.9, mu * 1.1]

            final_df = select_df.query(
                f"{aoe_param}<{aoe_range[1]}&{aoe_param}>{aoe_range[0]}&{aoe_class.dt_param}<{dt_max}"
            )
            plt.hist2d(
                final_df[aoe_param],
                final_df[aoe_class.dt_param],
                bins=bins,
                norm=LogNorm(),
            )
            plt.ylabel("drift time (ns)")
            plt.xlabel("A/E")
            if titles is None:
                plt.title(f"{erange[0]}-{erange[1]}")
            else:
                plt.title(titles[i])
        except:
            pass
    plt.tight_layout()
    plt.close()
    return fig


def plot_mean_fit(aoe_class, data, figsize=[12, 8], fontsize=12) -> plt.figure:
    plt.rcParams["figure.figsize"] = figsize
    plt.rcParams["font.size"] = fontsize
    fig, (ax1, ax2) = plt.subplots(2, 1, sharex=True)
    try:
        ax1.errorbar(
            aoe_class.energy_corr_fits.index,
            aoe_class.energy_corr_fits["mean"],
            yerr=aoe_class.energy_corr_fits["mean_err"],
            xerr=aoe_class.comptBands_width / 2,
            label="data",
            linestyle=" ",
        )

        ax1.plot(
            aoe_class.energy_corr_fits.index.to_numpy(),
            aoe_class.mean_func.func(
                aoe_class.energy_corr_fits.index.to_numpy(),
                **aoe_class.energy_corr_res_dict["mean_fits"]["pars"],
            ),
            label="linear model",
        )
        ax1.errorbar(
            1592,
            aoe_class.energy_corr_res_dict["dep_fit"]["pars"]["mu"],
            yerr=aoe_class.energy_corr_res_dict["dep_fit"]["errs"]["mu"],
            label="DEP",
            color="green",
            linestyle=" ",
        )

        ax1.legend(title="A/E mu energy dependence", frameon=False)

        ax1.set_ylabel("raw A/E (a.u.)", ha="right", y=1)
        ax2.scatter(
            aoe_class.energy_corr_fits.index,
            100
            * (
                aoe_class.energy_corr_fits["mean"]
                - aoe_class.mean_func.func(
                    aoe_class.energy_corr_fits.index,
                    **aoe_class.energy_corr_res_dict["mean_fits"]["pars"],
                )
            )
            / aoe_class.mean_func.func(
                aoe_class.energy_corr_fits.index,
                **aoe_class.energy_corr_res_dict["mean_fits"]["pars"],
            ),
            lw=1,
            c="b",
        )
        ax2.scatter(
            1592,
            100
            * (
                aoe_class.energy_corr_res_dict["dep_fit"]["pars"]["mu"]
                - aoe_class.mean_func.func(
                    1592, **aoe_class.energy_corr_res_dict["mean_fits"]["pars"]
                )
            )
            / aoe_class.mean_func.func(
                1592, **aoe_class.energy_corr_res_dict["mean_fits"]["pars"]
            ),
            lw=1,
            c="g",
        )
    except:
        pass
    ax2.set_ylabel("residuals %", ha="right", y=1)
    ax2.set_xlabel("energy (keV)", ha="right", x=1)
    plt.tight_layout()
=======
        self.energy_corr_res_dict["sigma_fits"] = {
            "func": self.sigma_func.__name__,
            "module": self.sigma_func.__module__,
            "expression": self.sigma_func.string_func("x"),
            "pars": sig_pars.to_dict(),
            "errs": sig_errs.to_dict(),
            "p_val_mu": p_val_sig,
            "csqr_mu": (csqr_sig, dof_sig),
        }

        self.energy_corr_res_dict["dep_fit"] = {
            "func": self.pdf.__name__,
            "module": self.pdf.__module__,
            "pars": dep_pars.to_dict(),
            "errs": dep_err.to_dict(),
        }

        self.update_cal_dicts(
            {
                "AoE_Corrected": {
                    "expression": f"{aoe_param}/({self.mean_func.string_func(self.cal_energy_param)})",
                    "parameters": mu_pars.to_dict(),
                },
                "AoE_Classifier": {
                    "expression": f"(AoE_Corrected-1)/({self.sigma_func.string_func(self.cal_energy_param)})",
                    "parameters": sig_pars.to_dict(),
                },
            }
        )

    def get_aoe_cut_fit(
        self,
        data: pd.DataFrame,
        aoe_param: str,
        peak: float,
        ranges: tuple,
        dep_acc: float,
        display: int = 1,
    ):
        """
        Determines A/E cut by sweeping through values and for each one fitting the DEP to determine how many events survive.
        Then interpolates to get cut value at desired DEP survival fraction (typically 90%)
        """

        log.info("Starting A/E low cut determination")
        self.low_cut_res_dict = {}
        self.cut_fits = pd.DataFrame(columns=["cut_val", "sf", "sf_err"])

        min_range, max_range = ranges

        try:
            select_df = data.query(
                f"{self.fit_selection}&({self.cal_energy_param} > {peak - min_range}) & ({self.cal_energy_param} < {peak + max_range})"
            )

            # if dep_correct is True:
            #     peak_aoe = (select_df[aoe_param] / dep_mu(select_df[self.cal_energy_param])) - 1
            #     peak_aoe = select_df[aoe_param] / sig_func(select_df[self.cal_energy_param])

            cut_vals = np.arange(-8, 0, 0.2)
            sfs = []
            sf_errs = []
            for cut_val in cut_vals:
                sf, err, cut_pars, surv_pars = get_survival_fraction(
                    select_df[self.cal_energy_param].to_numpy(),
                    select_df[aoe_param].to_numpy(),
                    cut_val,
                    peak,
                    self.eres_func(peak),
                    guess_pars_cut=None,
                    guess_pars_surv=None,
                )
                self.cut_fits = pd.concat(
                    [
                        self.cut_fits,
                        pd.DataFrame(
                            [
                                {
                                    "cut_val": cut_val,
                                    "sf": sf,
                                    "sf_err": err,
                                }
                            ]
                        ),
                    ]
                )
            self.cut_fits.set_index("cut_val", inplace=True)
            valid_fits = self.cut_fits.query(
                f'sf_err<{(1.5 * np.nanpercentile(self.cut_fits["sf_err"],85))}&sf_err==sf_err'
            )

            c = cost.LeastSquares(
                valid_fits.index,
                valid_fits["sf"],
                valid_fits["sf_err"],
                sigmoid_fit.func,
            )
            c.loss = "soft_l1"
            m1 = Minuit(
                c,
                *sigmoid_fit.guess(
                    valid_fits.index, valid_fits["sf"], valid_fits["sf_err"]
                ),
            )
            m1.simplex().migrad()
            xs = np.arange(
                np.nanmin(valid_fits.index), np.nanmax(valid_fits.index), 0.01
            )
            p = sigmoid_fit.func(xs, *m1.values)
            self.cut_fit = {
                "function": sigmoid_fit.__name__,
                "pars": m1.values.to_dict(),
                "errs": m1.errors.to_dict(),
            }
            self.low_cut_val = round(xs[np.argmin(np.abs(p - (100 * self.dep_acc)))], 3)
            log.info(f"Cut found at {self.low_cut_val}")

            data["AoE_Low_Cut"] = data[aoe_param] > self.low_cut_val
            if self.dt_cut_param is not None:
                data["AoE_Low_Cut"] = data["AoE_Low_Cut"] & (data[self.dt_cut_param])
            data["AoE_Double_Sided_Cut"] = data["AoE_Low_Cut"] & (
                data[aoe_param] < self.high_cut_val
            )
        except:
            log.error("A/E cut determination failed")
            self.low_cut_val = np.nan
        if self.dt_cut_param is not None and self.dt_cut_hard == True:
            self.update_cal_dicts(
                {
                    "AoE_Low_Cut": {
                        "expression": f"({aoe_param}>a) & ({self.dt_cut_param})",
                        "parameters": {"a": self.low_cut_val},
                    }
                }
            )
        else:
            self.update_cal_dicts(
                {
                    "AoE_Low_Cut": {
                        "expression": f"({aoe_param}>a)",
                        "parameters": {"a": self.low_cut_val},
                    }
                }
            )
        self.update_cal_dicts(
            {
                "AoE_Double_Sided_Cut": {
                    "expression": f"(a>{aoe_param}) & (AoE_Low_Cut)",
                    "parameters": {"a": self.high_cut_val},
                }
            }
        )

    def get_results_dict(self):
        return {
            "cal_energy_param": self.cal_energy_param,
            "dt_param": self.dt_param,
            "rt_correction": self.dt_corr,
            "pdf": self.pdf.__name__,
            "1000-1300keV": self.timecorr_df.to_dict("index"),
            "correction_fit_results": self.energy_corr_res_dict,
            "low_cut": self.low_cut_val,
            "high_cut": self.high_cut_val,
            "low_side_sfs": self.low_side_sf.to_dict("index"),
            "2_side_sfs": self.two_side_sf.to_dict("index"),
        }

    def fill_plot_dict(self, data, plot_dict={}):
        for key, item in self.plot_options.items():
            if item["options"] is not None:
                plot_dict[key] = item["function"](self, data, **item["options"])
            else:
                plot_dict[key] = item["function"](self, data)
        return plot_dict

    def calibrate(self, df, initial_aoe_param):
        self.aoe_timecorr(df, initial_aoe_param)
        log.info("Finished A/E time correction")

        if self.dt_corr == True:
            aoe_param = "AoE_DTcorr"
            self.drift_time_correction(df, "AoE_Timecorr")
        else:
            aoe_param = "AoE_Timecorr"

        self.AoEcorrection(df, aoe_param)

        self.get_aoe_cut_fit(df, "AoE_Classifier", 1592, (40, 20), 0.9)

        aoe_param = "AoE_Classifier"
        log.info("  Compute low side survival fractions: ")
        self.low_side_sf = pd.DataFrame(columns=["peak", "sf", "sf_err"])
        peaks_of_interest = [1592.5, 1620.5, 2039, 2103.53, 2614.50]
        fit_widths = [(40, 25), (25, 40), (0, 0), (25, 40), (50, 50)]
        self.low_side_peak_dfs = {}

        for i, peak in enumerate(peaks_of_interest):
            try:
                select_df = df.query(
                    f"{self.selection_string}&{aoe_param}=={aoe_param}"
                )
                fwhm = self.eres_func(peak)
                if peak == 2039:
                    emin = 2 * fwhm
                    emax = 2 * fwhm
                    peak_df = select_df.query(
                        f"({self.cal_energy_param}>{peak-emin})&({self.cal_energy_param}<{peak+emax})"
                    )

                    cut_df, sf, sf_err = compton_sf_sweep(
                        peak_df[self.cal_energy_param].to_numpy(),
                        peak_df[aoe_param].to_numpy(),
                        self.low_cut_val,
                        peak,
                        fwhm,
                        dt_mask=peak_df[self.dt_cut_param].to_numpy()
                        if self.dt_cut_param is not None
                        else None,
                    )
                    self.low_side_sf = pd.concat(
                        [
                            self.low_side_sf,
                            pd.DataFrame([{"peak": peak, "sf": sf, "sf_err": sf_err}]),
                        ]
                    )
                    self.low_side_peak_dfs[peak] = cut_df
                else:
                    emin, emax = fit_widths[i]
                    peak_df = select_df.query(
                        f"({self.cal_energy_param}>{peak-emin})&({self.cal_energy_param}<{peak+emax})"
                    )
                    cut_df, sf, sf_err = get_sf_sweep(
                        peak_df[self.cal_energy_param].to_numpy(),
                        peak_df[aoe_param].to_numpy(),
                        self.low_cut_val,
                        peak,
                        fwhm,
                        dt_mask=peak_df[self.dt_cut_param].to_numpy()
                        if self.dt_cut_param is not None
                        else None,
                    )
                    self.low_side_sf = pd.concat(
                        [
                            self.low_side_sf,
                            pd.DataFrame([{"peak": peak, "sf": sf, "sf_err": sf_err}]),
                        ]
                    )
                    self.low_side_peak_dfs[peak] = cut_df
                log.info(f"{peak}keV: {sf:2.1f} +/- {sf_err:2.1f} %")
            except:
                self.low_side_sf = pd.concat(
                    [
                        self.low_side_sf,
                        pd.DataFrame([{"peak": peak, "sf": np.nan, "sf_err": np.nan}]),
                    ]
                )
                log.error(
                    f"A/E Low side Survival fraction determination failed for {peak} peak"
                )
        self.low_side_sf.set_index("peak", inplace=True)

        self.two_side_sf = pd.DataFrame(columns=["peak", "sf", "sf_err"])
        log.info("Calculating 2 sided cut sfs")
        for i, peak in enumerate(peaks_of_interest):
            fwhm = self.eres_func(peak)
            try:
                if peak == 2039:
                    emin = 2 * fwhm
                    emax = 2 * fwhm
                    peak_df = select_df.query(
                        f"({self.cal_energy_param}>{peak-emin})&({self.cal_energy_param}<{peak+emax})"
                    )

                    sf_dict = compton_sf(
                        peak_df[aoe_param].to_numpy(),
                        self.low_cut_val,
                        self.high_cut_val,
                        dt_mask=peak_df[self.dt_cut_param].to_numpy()
                        if self.dt_cut_param is not None
                        else None,
                    )
                    sf = sf_dict["sf"]
                    sf_err = sf_dict["sf_err"]
                    self.two_side_sf = pd.concat(
                        [
                            self.two_side_sf,
                            pd.DataFrame([{"peak": peak, "sf": sf, "sf_err": sf_err}]),
                        ]
                    )
                else:
                    emin, emax = fit_widths[i]
                    peak_df = select_df.query(
                        f"({self.cal_energy_param}>{peak-emin})&({self.cal_energy_param}<{peak+emax})"
                    )
                    sf, sf_err, _, _ = get_survival_fraction(
                        peak_df[self.cal_energy_param].to_numpy(),
                        peak_df[aoe_param].to_numpy(),
                        self.low_cut_val,
                        peak,
                        fwhm,
                        high_cut=self.high_cut_val,
                        dt_mask=peak_df[self.dt_cut_param].to_numpy()
                        if self.dt_cut_param is not None
                        else None,
                    )
                    self.two_side_sf = pd.concat(
                        [
                            self.two_side_sf,
                            pd.DataFrame([{"peak": peak, "sf": sf, "sf_err": sf_err}]),
                        ]
                    )
                log.info(f"{peak}keV: {sf:2.1f} +/- {sf_err:2.1f} %")

            except:
                self.two_side_sf = pd.concat(
                    [
                        self.two_side_sf,
                        pd.DataFrame([{"peak": peak, "sf": np.nan, "sf_err": np.nan}]),
                    ]
                )
                log.error(
                    f"A/E two side Survival fraction determination failed for {peak} peak"
                )
        self.two_side_sf.set_index("peak", inplace=True)


def plot_aoe_mean_time(
    aoe_class, data, time_param="AoE_Timecorr", figsize=[12, 8], fontsize=12
):
    plt.rcParams["figure.figsize"] = figsize
    plt.rcParams["font.size"] = fontsize
    fig, ax = plt.subplots(1, 1)
    try:
        ax.errorbar(
            [
                datetime.strptime(tstamp, "%Y%m%dT%H%M%SZ")
                for tstamp in aoe_class.timecorr_df.index
            ],
            aoe_class.timecorr_df["mean"],
            yerr=aoe_class.timecorr_df["mean_err"],
            linestyle=" ",
        )

        grouped_means = [
            cal_dict[time_param]["parameters"]["a"]
            for tstamp, cal_dict in aoe_class.cal_dicts.items()
        ]
        ax.step(
            [
                datetime.strptime(tstamp, "%Y%m%dT%H%M%SZ")
                for tstamp in aoe_class.cal_dicts
            ],
            grouped_means,
            where="post",
        )
        ax.fill_between(
            [
                datetime.strptime(tstamp, "%Y%m%dT%H%M%SZ")
                for tstamp in aoe_class.cal_dicts
            ],
            y1=np.array(grouped_means) - 0.2 * np.array(aoe_class.timecorr_df["res"]),
            y2=np.array(grouped_means) + 0.2 * np.array(aoe_class.timecorr_df["res"]),
            color="green",
            alpha=0.2,
        )
        ax.fill_between(
            [
                datetime.strptime(tstamp, "%Y%m%dT%H%M%SZ")
                for tstamp in aoe_class.cal_dicts
            ],
            y1=np.array(grouped_means) - 0.4 * np.array(aoe_class.timecorr_df["res"]),
            y2=np.array(grouped_means) + 0.4 * np.array(aoe_class.timecorr_df["res"]),
            color="yellow",
            alpha=0.2,
        )
    except:
        pass
    ax.set_xlabel("time")
    ax.set_ylabel("A/E mean")
    myFmt = mdates.DateFormatter("%b %d")
    ax.xaxis.set_major_formatter(myFmt)
>>>>>>> ae3752ab
    plt.close()
    return fig


<<<<<<< HEAD
def plot_sigma_fit(aoe_class, data, figsize=[12, 8], fontsize=12) -> plt.figure:
    plt.rcParams["figure.figsize"] = figsize
    plt.rcParams["font.size"] = fontsize

    fig, (ax1, ax2) = plt.subplots(2, 1, sharex=True)
    try:
        ax1.errorbar(
            aoe_class.energy_corr_fits.index,
            aoe_class.energy_corr_fits["sigma"],
            yerr=aoe_class.energy_corr_fits["sigma_err"],
            xerr=aoe_class.comptBands_width / 2,
            label="data",
            linestyle=" ",
        )
        sig_pars = aoe_class.energy_corr_res_dict["sigma_fits"]["pars"]
        if aoe_class.sigma_func == sigma_fit:
            label = f'sqrt model: \nsqrt({sig_pars["a"]:1.4f}+({sig_pars["b"]:1.1f}/E)^{sig_pars["c"]:1.1f})'
        elif aoe_class.sigma_func == sigma_fit_quadratic:
            label = f'quad model: \n({sig_pars["a"]:1.4f}+({sig_pars["b"]:1.6f}*E)+\n({sig_pars["c"]:1.6f}*E)^2)'
        else:
            raise ValueError("unknown sigma function")
        ax1.plot(
            aoe_class.energy_corr_fits.index.to_numpy(),
            aoe_class.sigma_func.func(
                aoe_class.energy_corr_fits.index.to_numpy(), **sig_pars
            ),
            label=label,
        )
        ax1.errorbar(
            1592,
            aoe_class.energy_corr_res_dict["dep_fit"]["pars"]["sigma"],
            yerr=aoe_class.energy_corr_res_dict["dep_fit"]["errs"]["sigma"],
            label="DEP",
            color="green",
            linestyle=" ",
        )
        ax1.set_ylabel("A/E stdev (a.u.)", ha="right", y=1)
        ax1.legend(title="A/E stdev energy dependence", frameon=False)
        ax2.scatter(
            aoe_class.energy_corr_fits.index,
            100
            * (
                aoe_class.energy_corr_fits["sigma"]
                - aoe_class.sigma_func.func(
                    aoe_class.energy_corr_fits.index, **sig_pars
                )
            )
            / aoe_class.sigma_func.func(aoe_class.energy_corr_fits.index, **sig_pars),
            lw=1,
            c="b",
        )
        ax2.scatter(
            1592,
            100
            * (
                aoe_class.energy_corr_res_dict["dep_fit"]["pars"]["sigma"]
                - aoe_class.sigma_func.func(1592, **sig_pars)
            )
            / aoe_class.sigma_func.func(1592, **sig_pars),
            lw=1,
            c="g",
        )
    except:
        pass
    ax2.set_ylabel("residuals", ha="right", y=1)
    ax2.set_xlabel("energy (keV)", ha="right", x=1)
    plt.tight_layout()
    plt.close()
    return fig


def plot_cut_fit(aoe_class, data, figsize=[12, 8], fontsize=12) -> plt.figure:
    plt.rcParams["figure.figsize"] = figsize
    plt.rcParams["font.size"] = fontsize
    fig = plt.figure()
    try:
        plt.errorbar(
            aoe_class.cut_fits.index,
            aoe_class.cut_fits["sf"],
            yerr=aoe_class.cut_fits["sf_err"],
            linestyle=" ",
        )

        plt.plot(
            aoe_class.cut_fits.index.to_numpy(),
            sigmoid_fit.func(
                aoe_class.cut_fits.index.to_numpy(), **aoe_class.cut_fit["pars"]
            ),
        )
        plt.hlines(
            (100 * aoe_class.dep_acc),
            -8.1,
            aoe_class.low_cut_val,
            color="red",
            linestyle="--",
        )
        plt.vlines(
            aoe_class.low_cut_val,
            np.nanmin(aoe_class.cut_fits["sf"]) * 0.9,
            (100 * aoe_class.dep_acc),
            color="red",
            linestyle="--",
        )
        plt.xlim([-8.1, 0.1])
        vals, labels = plt.yticks()
        plt.yticks(vals, [f"{x:,.0f} %" for x in vals])
        plt.ylim([np.nanmin(aoe_class.cut_fits["sf"]) * 0.9, 102])
    except:
        pass
    plt.xlabel("cut value")
    plt.ylabel("survival percentage")
=======
def plot_aoe_res_time(
    aoe_class, data, time_param="AoE_Timecorr", figsize=[12, 8], fontsize=12
):
    plt.rcParams["figure.figsize"] = figsize
    plt.rcParams["font.size"] = fontsize
    fig, ax = plt.subplots(1, 1)
    try:
        ax.errorbar(
            [
                datetime.strptime(tstamp, "%Y%m%dT%H%M%SZ")
                for tstamp in aoe_class.timecorr_df.index
            ],
            aoe_class.timecorr_df["res"],
            yerr=aoe_class.timecorr_df["res_err"],
            linestyle=" ",
        )
    except:
        pass
    ax.set_xlabel("time")
    ax.set_ylabel("A/E res")
    myFmt = mdates.DateFormatter("%b %d")
    ax.xaxis.set_major_formatter(myFmt)
    plt.close()
    return fig


def drifttime_corr_plot(
    aoe_class,
    data,
    aoe_param="AoE_Timecorr",
    aoe_param_corr="AoE_DTcorr",
    figsize=[12, 8],
    fontsize=12,
):
    plt.rcParams["figure.figsize"] = figsize
    plt.rcParams["font.size"] = fontsize

    fig = plt.figure()

    try:
        dep_events = data.query(
            f"{aoe_class.fit_selection}&{aoe_class.cal_energy_param}>1582&{aoe_class.cal_energy_param}<1602&{aoe_class.cal_energy_param}=={aoe_class.cal_energy_param}&{aoe_param}=={aoe_param}"
        )
        final_df = dep_events.query(aoe_class.dt_res_dict["final_selection"])

        plt.subplot(2, 2, 1)
        aoe_pars = aoe_class.dt_res_dict["aoe_fit1"]["pars"]

        xs = np.linspace(aoe_pars["lower_range"], aoe_pars["upper_range"], 100)
        counts, aoe_bins, bars = plt.hist(
            final_df.query(
                f'{aoe_class.dt_res_dict["aoe_grp1"]}&({aoe_param}<{aoe_pars["upper_range"]})&({aoe_param}>{aoe_pars["lower_range"]})'
            )[aoe_param],
            bins=400,
            histtype="step",
            label="data",
        )
        dx = np.diff(aoe_bins)
        plt.plot(xs, aoe_class.pdf.pdf(xs, *aoe_pars) * dx[0], label="full fit")
        sig, bkg = aoe_class.pdf.pdf(xs, *aoe_pars[:-1], True)
        plt.plot(xs, sig * dx[0], label="peak fit")
        plt.plot(xs, bkg * dx[0], label="bkg fit")
        plt.legend(loc="upper left")
        plt.xlabel("A/E")
        plt.ylabel("counts")

        aoe_pars2 = aoe_class.dt_res_dict["aoe_fit2"]["pars"]
        plt.subplot(2, 2, 2)
        xs = np.linspace(aoe_pars2["lower_range"], aoe_pars2["upper_range"], 100)
        counts, aoe_bins2, bars = plt.hist(
            final_df.query(
                f'{aoe_class.dt_res_dict["aoe_grp2"]}&({aoe_param}<{aoe_pars2["upper_range"]})&({aoe_param}>{aoe_pars2["lower_range"]})'
            )[aoe_param],
            bins=400,
            histtype="step",
            label="Data",
        )
        dx = np.diff(aoe_bins2)
        plt.plot(xs, aoe_class.pdf.pdf(xs, *aoe_pars2) * dx[0], label="full fit")
        sig, bkg = aoe_class.pdf.pdf(xs, *aoe_pars2[:-1], True)
        plt.plot(xs, sig * dx[0], label="peak fit")
        plt.plot(xs, bkg * dx[0], label="bkg fit")
        plt.legend(loc="upper left")
        plt.xlabel("A/E")
        plt.ylabel("counts")

        hist, bins, var = pgh.get_hist(
            final_df[aoe_class.dt_param],
            dx=10,
            range=(
                np.nanmin(final_df[aoe_class.dt_param]),
                np.nanmax(final_df[aoe_class.dt_param]),
            ),
        )

        plt.subplot(2, 2, 3)
        plt.step(pgh.get_bin_centers(bins), hist, label="data")
        plt.plot(
            pgh.get_bin_centers(bins),
            drift_time_distribution.pdf(
                pgh.get_bin_centers(bins), **aoe_class.dt_res_dict["dt_guess"]
            )
            * np.diff(bins)[0],
            label="Guess",
        )
        plt.plot(
            pgh.get_bin_centers(bins),
            drift_time_distribution.pdf(
                pgh.get_bin_centers(bins), *aoe_class.dt_res_dict["dt_fit"]["pars"]
            )
            * np.diff(bins)[0],
            label="fit",
        )
        plt.xlabel("drift time (ns)")
        plt.ylabel("Counts")
        plt.legend(loc="upper left")

        plt.subplot(2, 2, 4)
        bins = np.linspace(
            np.nanpercentile(final_df[aoe_param], 1),
            np.nanpercentile(final_df[aoe_param_corr], 99),
            200,
        )
        plt.hist(final_df[aoe_param], bins=bins, histtype="step", label="uncorrected")
        plt.hist(
            final_df[aoe_param_corr], bins=bins, histtype="step", label="corrected"
        )
        plt.xlabel("A/E")
        plt.ylabel("counts")
        plt.legend(loc="upper left")
        plt.tight_layout()
        plt.xlim(bins[0], bins[-1])
    except:
        pass
>>>>>>> ae3752ab
    plt.close()
    return fig


<<<<<<< HEAD
def plot_survival_fraction_curves(
    aoe_class, data, figsize=[12, 8], fontsize=12
) -> plt.figure:
    plt.rcParams["figure.figsize"] = figsize
    plt.rcParams["font.size"] = fontsize

    fig = plt.figure()
    try:
        plt.vlines(
            aoe_class.low_cut_val,
            0,
            100,
            label=f"cut value: {aoe_class.low_cut_val:1.2f}",
            color="black",
        )

        for peak, survival_df in aoe_class.low_side_peak_dfs.items():
            try:
                plt.errorbar(
                    survival_df.index,
                    survival_df["sf"],
                    yerr=survival_df["sf_err"],
                    label=f'{get_peak_label(peak)} {peak} keV: {aoe_class.low_side_sf.loc[peak]["sf"]:2.1f} +/- {aoe_class.low_side_sf.loc[peak]["sf_err"]:2.1f} %',
                )
            except:
                pass
    except:
        pass
    vals, labels = plt.yticks()
    plt.yticks(vals, [f"{x:,.0f} %" for x in vals])
    plt.legend(loc="upper right")
    plt.xlabel("cut value")
    plt.ylabel("survival percentage")
    plt.ylim([0, 105])
    plt.close()
    return fig


def plot_spectra(
    aoe_class,
    data,
    xrange=(900, 3000),
    n_bins=2101,
    xrange_inset=(1580, 1640),
    n_bins_inset=200,
    figsize=[12, 8],
    fontsize=12,
) -> plt.figure:
    plt.rcParams["figure.figsize"] = figsize
    plt.rcParams["font.size"] = fontsize

    fig, ax = plt.subplots()
    try:
        bins = np.linspace(xrange[0], xrange[1], n_bins)
        ax.hist(
            data.query(aoe_class.selection_string)[aoe_class.cal_energy_param],
            bins=bins,
            histtype="step",
            label="before PSD",
        )
        ax.hist(
            data.query(f"{aoe_class.selection_string}&AoE_Low_Cut")[
                aoe_class.cal_energy_param
            ],
            bins=bins,
            histtype="step",
            label="low side PSD cut",
        )
        ax.hist(
            data.query(f"{aoe_class.selection_string}&AoE_Double_Sided_Cut")[
                aoe_class.cal_energy_param
            ],
            bins=bins,
            histtype="step",
            label="double sided PSD cut",
        )
        ax.hist(
            data.query(f"{aoe_class.selection_string} & (~AoE_Double_Sided_Cut)")[
                aoe_class.cal_energy_param
            ],
            bins=bins,
            histtype="step",
            label="rejected by PSD cut",
        )

        axins = ax.inset_axes([0.25, 0.07, 0.4, 0.3])
        bins = np.linspace(xrange_inset[0], xrange_inset[1], n_bins_inset)
        select_df = data.query(
            f"{aoe_class.cal_energy_param}<{xrange_inset[1]}&{aoe_class.cal_energy_param}>{xrange_inset[0]}"
        )
        axins.hist(
            select_df.query(aoe_class.selection_string)[aoe_class.cal_energy_param],
            bins=bins,
            histtype="step",
        )
        axins.hist(
            select_df.query(f"{aoe_class.selection_string}&AoE_Low_Cut")[
                aoe_class.cal_energy_param
            ],
            bins=bins,
            histtype="step",
        )
        axins.hist(
            select_df.query(f"{aoe_class.selection_string}&AoE_Double_Sided_Cut")[
                aoe_class.cal_energy_param
            ],
            bins=bins,
            histtype="step",
        )
        axins.hist(
            select_df.query(f"{aoe_class.selection_string} & (~AoE_Double_Sided_Cut)")[
                aoe_class.cal_energy_param
            ],
            bins=bins,
            histtype="step",
        )
    except:
        pass
    ax.set_xlim(xrange)
    ax.set_yscale("log")
    plt.xlabel("energy (keV)")
    plt.ylabel("counts")
    plt.legend(loc="upper left")
=======
def plot_compt_bands_overlayed(
    aoe_class,
    data,
    eranges: list[tuple],
    aoe_param="AoE_Timecorr",
    aoe_range: list[float] = None,
    title="Compton Bands",
    density=True,
    n_bins=50,
    figsize=[12, 8],
    fontsize=12,
) -> None:
    """
    Function to plot various compton bands to check energy dependence and corrections
    """
    plt.rcParams["figure.figsize"] = figsize
    plt.rcParams["font.size"] = fontsize

    fig = plt.figure()

    for erange in eranges:
        try:
            select_df = data.query(
                f"{aoe_class.selection_string}&{aoe_class.cal_energy_param}>{erange[0]}&{aoe_class.cal_energy_param}<{erange[1]}&{aoe_param}=={aoe_param}"
            )
            if aoe_range is not None:
                select_df = select_df.query(
                    f"{aoe_param}>{aoe_range[0]}&{aoe_param}<{aoe_range[1]}"
                )
                bins = np.linspace(aoe_range[0], aoe_range[1], n_bins)
            else:
                bins = np.linspace(0.85, 1.05, n_bins)
            plt.hist(
                select_df[aoe_param],
                bins=bins,
                histtype="step",
                label=f"{erange[0]}-{erange[1]}",
                density=density,
            )
        except:
            pass
    plt.ylabel("counts")
    plt.xlabel(aoe_param)
    plt.title(title)
    plt.legend(loc="upper left")
    plt.close()
    return fig


def plot_dt_dep(
    aoe_class,
    data,
    eranges: list[tuple],
    titles: list = None,
    aoe_param="AoE_Timecorr",
    bins=[200, 100],
    dt_max=2000,
    figsize=[12, 8],
    fontsize=12,
) -> None:
    """
    Function to produce 2d histograms of A/E against drift time to check dependencies
    """
    plt.rcParams["figure.figsize"] = figsize
    plt.rcParams["font.size"] = fontsize

    fig = plt.figure()
    for i, erange in enumerate(eranges):
        try:
            plt.subplot(3, 2, i + 1)
            select_df = data.query(
                f"{aoe_class.selection_string}&{aoe_class.cal_energy_param}<{erange[1]}&{aoe_class.cal_energy_param}>{erange[0]}&{aoe_param}=={aoe_param}"
            )

            hist, bs, var = pgh.get_hist(select_df[aoe_param], bins=500)
            bin_cs = (bs[1:] + bs[:-1]) / 2
            mu = bin_cs[np.argmax(hist)]
            aoe_range = [mu * 0.9, mu * 1.1]

            final_df = select_df.query(
                f"{aoe_param}<{aoe_range[1]}&{aoe_param}>{aoe_range[0]}&{aoe_class.dt_param}<{dt_max}"
            )
            plt.hist2d(
                final_df[aoe_param],
                final_df[aoe_class.dt_param],
                bins=bins,
                norm=LogNorm(),
            )
            plt.ylabel("drift time (ns)")
            plt.xlabel("A/E")
            if titles is None:
                plt.title(f"{erange[0]}-{erange[1]}")
            else:
                plt.title(titles[i])
        except:
            pass
    plt.tight_layout()
    plt.close()
    return fig


def plot_mean_fit(aoe_class, data, figsize=[12, 8], fontsize=12) -> plt.figure:
    plt.rcParams["figure.figsize"] = figsize
    plt.rcParams["font.size"] = fontsize
    fig, (ax1, ax2) = plt.subplots(2, 1, sharex=True)
    try:
        ax1.errorbar(
            aoe_class.energy_corr_fits.index,
            aoe_class.energy_corr_fits["mean"],
            yerr=aoe_class.energy_corr_fits["mean_err"],
            xerr=aoe_class.comptBands_width / 2,
            label="data",
            linestyle=" ",
        )

        ax1.plot(
            aoe_class.energy_corr_fits.index.to_numpy(),
            aoe_class.mean_func.func(
                aoe_class.energy_corr_fits.index.to_numpy(),
                **aoe_class.energy_corr_res_dict["mean_fits"]["pars"],
            ),
            label="linear model",
        )
        ax1.errorbar(
            1592,
            aoe_class.energy_corr_res_dict["dep_fit"]["pars"]["mu"],
            yerr=aoe_class.energy_corr_res_dict["dep_fit"]["errs"]["mu"],
            label="DEP",
            color="green",
            linestyle=" ",
        )

        ax1.legend(title="A/E mu energy dependence", frameon=False)

        ax1.set_ylabel("raw A/E (a.u.)", ha="right", y=1)
        ax2.scatter(
            aoe_class.energy_corr_fits.index,
            100
            * (
                aoe_class.energy_corr_fits["mean"]
                - aoe_class.mean_func.func(
                    aoe_class.energy_corr_fits.index,
                    **aoe_class.energy_corr_res_dict["mean_fits"]["pars"],
                )
            )
            / aoe_class.mean_func.func(
                aoe_class.energy_corr_fits.index,
                **aoe_class.energy_corr_res_dict["mean_fits"]["pars"],
            ),
            lw=1,
            c="b",
        )
        ax2.scatter(
            1592,
            100
            * (
                aoe_class.energy_corr_res_dict["dep_fit"]["pars"]["mu"]
                - aoe_class.mean_func.func(
                    1592, **aoe_class.energy_corr_res_dict["mean_fits"]["pars"]
                )
            )
            / aoe_class.mean_func.func(
                1592, **aoe_class.energy_corr_res_dict["mean_fits"]["pars"]
            ),
            lw=1,
            c="g",
        )
    except:
        pass
    ax2.set_ylabel("residuals %", ha="right", y=1)
    ax2.set_xlabel("energy (keV)", ha="right", x=1)
    plt.tight_layout()
>>>>>>> ae3752ab
    plt.close()
    return fig


<<<<<<< HEAD
def plot_sf_vs_energy(
    aoe_class, data, xrange=(900, 3000), n_bins=701, figsize=[12, 8], fontsize=12
) -> plt.figure:
    plt.rcParams["figure.figsize"] = figsize
    plt.rcParams["font.size"] = fontsize

    fig = plt.figure()
    try:
        bins = np.linspace(xrange[0], xrange[1], n_bins)
        counts_pass, bins_pass, _ = pgh.get_hist(
            data.query(f"{aoe_class.selection_string}&AoE_Double_Sided_Cut")[
                aoe_class.cal_energy_param
            ],
            bins=bins,
        )
        counts, bins, _ = pgh.get_hist(
            data.query(aoe_class.selection_string)[aoe_class.cal_energy_param],
            bins=bins,
        )
        survival_fracs = counts_pass / (counts + 10**-99)

=======
def plot_sigma_fit(aoe_class, data, figsize=[12, 8], fontsize=12) -> plt.figure:
    plt.rcParams["figure.figsize"] = figsize
    plt.rcParams["font.size"] = fontsize

    fig, (ax1, ax2) = plt.subplots(2, 1, sharex=True)
    try:
        ax1.errorbar(
            aoe_class.energy_corr_fits.index,
            aoe_class.energy_corr_fits["sigma"],
            yerr=aoe_class.energy_corr_fits["sigma_err"],
            xerr=aoe_class.comptBands_width / 2,
            label="data",
            linestyle=" ",
        )
        sig_pars = aoe_class.energy_corr_res_dict["sigma_fits"]["pars"]
        if aoe_class.sigma_func == sigma_fit:
            label = f'sqrt model: \nsqrt({sig_pars["a"]:1.4f}+({sig_pars["b"]:1.1f}/E)^{sig_pars["c"]:1.1f})'
        elif aoe_class.sigma_func == sigma_fit_quadratic:
            label = f'quad model: \n({sig_pars["a"]:1.4f}+({sig_pars["b"]:1.6f}*E)+\n({sig_pars["c"]:1.6f}*E)^2)'
        else:
            raise ValueError("unknown sigma function")
        ax1.plot(
            aoe_class.energy_corr_fits.index.to_numpy(),
            aoe_class.sigma_func.func(
                aoe_class.energy_corr_fits.index.to_numpy(), **sig_pars
            ),
            label=label,
        )
        ax1.errorbar(
            1592,
            aoe_class.energy_corr_res_dict["dep_fit"]["pars"]["sigma"],
            yerr=aoe_class.energy_corr_res_dict["dep_fit"]["errs"]["sigma"],
            label="DEP",
            color="green",
            linestyle=" ",
        )
        ax1.set_ylabel("A/E stdev (a.u.)", ha="right", y=1)
        ax1.legend(title="A/E stdev energy dependence", frameon=False)
        ax2.scatter(
            aoe_class.energy_corr_fits.index,
            100
            * (
                aoe_class.energy_corr_fits["sigma"]
                - aoe_class.sigma_func.func(
                    aoe_class.energy_corr_fits.index, **sig_pars
                )
            )
            / aoe_class.sigma_func.func(aoe_class.energy_corr_fits.index, **sig_pars),
            lw=1,
            c="b",
        )
        ax2.scatter(
            1592,
            100
            * (
                aoe_class.energy_corr_res_dict["dep_fit"]["pars"]["sigma"]
                - aoe_class.sigma_func.func(1592, **sig_pars)
            )
            / aoe_class.sigma_func.func(1592, **sig_pars),
            lw=1,
            c="g",
        )
    except:
        pass
    ax2.set_ylabel("residuals", ha="right", y=1)
    ax2.set_xlabel("energy (keV)", ha="right", x=1)
    plt.tight_layout()
    plt.close()
    return fig


def plot_cut_fit(aoe_class, data, figsize=[12, 8], fontsize=12) -> plt.figure:
    plt.rcParams["figure.figsize"] = figsize
    plt.rcParams["font.size"] = fontsize
    fig = plt.figure()
    try:
        plt.errorbar(
            aoe_class.cut_fits.index,
            aoe_class.cut_fits["sf"],
            yerr=aoe_class.cut_fits["sf_err"],
            linestyle=" ",
        )

        plt.plot(
            aoe_class.cut_fits.index.to_numpy(),
            sigmoid_fit.func(
                aoe_class.cut_fits.index.to_numpy(), **aoe_class.cut_fit["pars"]
            ),
        )
        plt.hlines(
            (100 * aoe_class.dep_acc),
            -8.1,
            aoe_class.low_cut_val,
            color="red",
            linestyle="--",
        )
        plt.vlines(
            aoe_class.low_cut_val,
            np.nanmin(aoe_class.cut_fits["sf"]) * 0.9,
            (100 * aoe_class.dep_acc),
            color="red",
            linestyle="--",
        )
        plt.xlim([-8.1, 0.1])
        vals, labels = plt.yticks()
        plt.yticks(vals, [f"{x:,.0f} %" for x in vals])
        plt.ylim([np.nanmin(aoe_class.cut_fits["sf"]) * 0.9, 102])
    except:
        pass
    plt.xlabel("cut value")
    plt.ylabel("survival percentage")
    plt.close()
    return fig


def plot_survival_fraction_curves(
    aoe_class, data, figsize=[12, 8], fontsize=12
) -> plt.figure:
    plt.rcParams["figure.figsize"] = figsize
    plt.rcParams["font.size"] = fontsize

    fig = plt.figure()
    try:
        plt.vlines(
            aoe_class.low_cut_val,
            0,
            100,
            label=f"cut value: {aoe_class.low_cut_val:1.2f}",
            color="black",
        )

        for peak, survival_df in aoe_class.low_side_peak_dfs.items():
            try:
                plt.errorbar(
                    survival_df.index,
                    survival_df["sf"],
                    yerr=survival_df["sf_err"],
                    label=f'{get_peak_label(peak)} {peak} keV: {aoe_class.low_side_sf.loc[peak]["sf"]:2.1f} +/- {aoe_class.low_side_sf.loc[peak]["sf_err"]:2.1f} %',
                )
            except:
                pass
    except:
        pass
    vals, labels = plt.yticks()
    plt.yticks(vals, [f"{x:,.0f} %" for x in vals])
    plt.legend(loc="upper right")
    plt.xlabel("cut value")
    plt.ylabel("survival percentage")
    plt.ylim([0, 105])
    plt.close()
    return fig


def plot_spectra(
    aoe_class,
    data,
    xrange=(900, 3000),
    n_bins=2101,
    xrange_inset=(1580, 1640),
    n_bins_inset=200,
    figsize=[12, 8],
    fontsize=12,
) -> plt.figure:
    plt.rcParams["figure.figsize"] = figsize
    plt.rcParams["font.size"] = fontsize

    fig, ax = plt.subplots()
    try:
        bins = np.linspace(xrange[0], xrange[1], n_bins)
        ax.hist(
            data.query(aoe_class.selection_string)[aoe_class.cal_energy_param],
            bins=bins,
            histtype="step",
            label="before PSD",
        )
        ax.hist(
            data.query(f"{aoe_class.selection_string}&AoE_Low_Cut")[
                aoe_class.cal_energy_param
            ],
            bins=bins,
            histtype="step",
            label="low side PSD cut",
        )
        ax.hist(
            data.query(f"{aoe_class.selection_string}&AoE_Double_Sided_Cut")[
                aoe_class.cal_energy_param
            ],
            bins=bins,
            histtype="step",
            label="double sided PSD cut",
        )
        ax.hist(
            data.query(f"{aoe_class.selection_string} & (~AoE_Double_Sided_Cut)")[
                aoe_class.cal_energy_param
            ],
            bins=bins,
            histtype="step",
            label="rejected by PSD cut",
        )

        axins = ax.inset_axes([0.25, 0.07, 0.4, 0.3])
        bins = np.linspace(xrange_inset[0], xrange_inset[1], n_bins_inset)
        select_df = data.query(
            f"{aoe_class.cal_energy_param}<{xrange_inset[1]}&{aoe_class.cal_energy_param}>{xrange_inset[0]}"
        )
        axins.hist(
            select_df.query(aoe_class.selection_string)[aoe_class.cal_energy_param],
            bins=bins,
            histtype="step",
        )
        axins.hist(
            select_df.query(f"{aoe_class.selection_string}&AoE_Low_Cut")[
                aoe_class.cal_energy_param
            ],
            bins=bins,
            histtype="step",
        )
        axins.hist(
            select_df.query(f"{aoe_class.selection_string}&AoE_Double_Sided_Cut")[
                aoe_class.cal_energy_param
            ],
            bins=bins,
            histtype="step",
        )
        axins.hist(
            select_df.query(f"{aoe_class.selection_string} & (~AoE_Double_Sided_Cut)")[
                aoe_class.cal_energy_param
            ],
            bins=bins,
            histtype="step",
        )
    except:
        pass
    ax.set_xlim(xrange)
    ax.set_yscale("log")
    plt.xlabel("energy (keV)")
    plt.ylabel("counts")
    plt.legend(loc="upper left")
    plt.close()
    return fig


def plot_sf_vs_energy(
    aoe_class, data, xrange=(900, 3000), n_bins=701, figsize=[12, 8], fontsize=12
) -> plt.figure:
    plt.rcParams["figure.figsize"] = figsize
    plt.rcParams["font.size"] = fontsize

    fig = plt.figure()
    try:
        bins = np.linspace(xrange[0], xrange[1], n_bins)
        counts_pass, bins_pass, _ = pgh.get_hist(
            data.query(f"{aoe_class.selection_string}&AoE_Double_Sided_Cut")[
                aoe_class.cal_energy_param
            ],
            bins=bins,
        )
        counts, bins, _ = pgh.get_hist(
            data.query(aoe_class.selection_string)[aoe_class.cal_energy_param],
            bins=bins,
        )
        survival_fracs = counts_pass / (counts + 10**-99)

>>>>>>> ae3752ab
        plt.step(pgh.get_bin_centers(bins_pass), 100 * survival_fracs)
    except:
        pass
    plt.ylim([0, 100])
    vals, labels = plt.yticks()
    plt.yticks(vals, [f"{x:,.0f} %" for x in vals])
    plt.xlabel("energy (keV)")
    plt.ylabel("survival percentage")
    plt.close()
    return fig


def plot_classifier(
    aoe_class,
    data,
    aoe_param="AoE_Classifier",
    xrange=(900, 3000),
    yrange=(-50, 10),
    xn_bins=700,
    yn_bins=500,
    figsize=[12, 8],
    fontsize=12,
) -> plt.figure:
    plt.rcParams["figure.figsize"] = figsize
    plt.rcParams["font.size"] = fontsize

    fig = plt.figure()
    try:
        plt.hist2d(
            data.query(aoe_class.selection_string)[aoe_class.cal_energy_param],
            data.query(aoe_class.selection_string)[aoe_param],
            bins=[
                np.linspace(xrange[0], xrange[1], xn_bins),
                np.linspace(yrange[0], yrange[1], yn_bins),
            ],
            norm=LogNorm(),
        )
    except:
        pass
    plt.xlabel("energy (keV)")
    plt.ylabel(aoe_param)
    plt.xlim(xrange)
    plt.ylim(yrange)
    plt.close()
    return fig<|MERGE_RESOLUTION|>--- conflicted
+++ resolved
@@ -29,13 +29,8 @@
 
 import pygama.math.distributions as pgd
 import pygama.math.histogram as pgh
-<<<<<<< HEAD
-import pygama.math.hpge_peak_fitting as pghpf
-from pygama.math.functions.error_function import nb_erfc
-=======
 import pygama.math.peak_fitting as pgf
 from pygama.math.peak_fitting import nb_erfc
->>>>>>> ae3752ab
 from pygama.pargen.energy_cal import get_i_local_maxima
 from pygama.pargen.utils import *
 
@@ -357,11 +352,7 @@
         ]
 
     def width(pars, errs, cov):
-<<<<<<< HEAD
-        fwhm, fwhm_err = pghpf.hpge_peak_fwhm(
-=======
         fwhm, fwhm_err = pgf.radford_fwhm(
->>>>>>> ae3752ab
             pars[2], pars[3], np.abs(pars[4]), cov=cov[:7, :7]
         )
         return fwhm / 2.355, fwhm_err / 2.355
@@ -952,12 +943,9 @@
             tau,
             nbkg_guess,
             hstep,
-<<<<<<< HEAD
-=======
             fit_range[0],
             fit_range[1],
             0,
->>>>>>> ae3752ab
         ]
         for i, guess in enumerate(parguess):
             if np.isnan(guess):
@@ -981,22 +969,14 @@
             nsig_guess = 0
 
         parguess = [
-<<<<<<< HEAD
-            fit_range[0],
-            fit_range[1],
-=======
->>>>>>> ae3752ab
             nsig_guess,
             mu,
             sigma,
             nbkg_guess,
             hstep,
-<<<<<<< HEAD
-=======
             fit_range[0],
             fit_range[1],
             0,
->>>>>>> ae3752ab
         ]
         for i, guess in enumerate(parguess):
             if np.isnan(guess):
@@ -1208,7 +1188,6 @@
 
 
 def get_sf_sweep(
-<<<<<<< HEAD
     energy: np.array,
     cut_param: np.array,
     final_cut_value: float,
@@ -1276,42 +1255,23 @@
 
 
 def compton_sf_sweep(
-=======
->>>>>>> ae3752ab
     energy: np.array,
     cut_param: np.array,
     final_cut_value: float,
     peak: float,
-<<<<<<< HEAD
     eres: list[float, float],
     dt_mask: np.array = None,
     cut_range=(-5, 5),
     n_samples=51,
     mode="greater",
 ) -> tuple(float, np.array, list):
-=======
-    eres_pars: list,
-    dt_mask=None,
-    cut_range=(-5, 5),
-    n_samples=51,
-    mode="greater",
-) -> tuple(pd.DataFrame, float, float):
->>>>>>> ae3752ab
     """
     Determines survival fraction for compton continuum by basic counting
     """
 
-<<<<<<< HEAD
     cut_vals = np.linspace(cut_range[0], cut_range[1], n_samples)
     out_df = pd.DataFrame(columns=["cut_val", "sf", "sf_err"])
 
-=======
-    if dt_mask is None:
-        dt_mask = np.full(len(cut_param), True, dtype=bool)
-
-    cut_vals = np.linspace(cut_range[0], cut_range[1], n_samples)
-    out_df = pd.DataFrame(columns=["cut_val", "sf", "sf_err"])
->>>>>>> ae3752ab
     for cut_val in cut_vals:
         ct_dict = compton_sf(cut_param, cut_val, mode=mode, dt_mask=dt_mask)
         df = pd.DataFrame(
@@ -1361,7 +1321,6 @@
         self.dt_cut = dt_cut
         self.dep_acc = dep_acc
         if self.dt_cut is not None:
-            self.update_cal_dicts(dt_cut["cut"])
             self.dt_cut_param = dt_cut["out_param"]
             self.fit_selection = f"{self.selection_string} & {self.dt_cut_param}"
             self.dt_cut_hard = dt_cut["hard"]
@@ -1391,7 +1350,6 @@
             columns=["run_timestamp", "mean", "mean_err", "res", "res_err"]
         )
         try:
-<<<<<<< HEAD
             if "run_timestamp" in df:
                 tstamps = sorted(np.unique(df["run_timestamp"]))
                 means = []
@@ -1555,34 +1513,12 @@
             bin_cs = (bins[1:] + bins[:-1]) / 2
             mu = bin_cs[np.argmax(hist)]
             aoe_range = [mu * 0.9, mu * 1.1]
-=======
-            sf, err, cut_pars, surv_pars = get_survival_fraction(
-                energy, cut_param, cut_val, peak, eres_pars, dt_mask=dt_mask, mode=mode
-            )
-            out_df = pd.concat(
-                [out_df, pd.DataFrame([{"cut_val": cut_val, "sf": sf, "sf_err": err}])]
-            )
-        except:
-            pass
-    out_df.set_index("cut_val", inplace=True)
-    sf, sf_err, cut_pars, surv_pars = get_survival_fraction(
-        energy, cut_param, final_cut_value, peak, eres_pars, dt_mask=dt_mask, mode=mode
-    )
-    return (
-        out_df.query(
-            f'sf_err<5*{np.nanpercentile(out_df["sf_err"], 50)}& sf_err==sf_err & sf<=100'
-        ),
-        sf,
-        sf_err,
-    )
->>>>>>> ae3752ab
 
             dt_range = [
                 np.nanpercentile(dep_events[self.dt_param], 1),
                 np.nanpercentile(dep_events[self.dt_param], 99),
             ]
 
-<<<<<<< HEAD
             self.dt_res_dict[
                 "final_selection"
             ] = f"{aoe_param}>{aoe_range[0]}&{aoe_param}<{aoe_range[1]}&{self.dt_param}>{dt_range[0]}&{self.dt_param}<{dt_range[1]}&{self.dt_param}=={self.dt_param}"
@@ -2392,586 +2328,8 @@
         pass
     plt.close()
     return fig
-=======
-def compton_sf(cut_param, low_cut_val, high_cut_val=None, mode="greater", dt_mask=None):
-    if dt_mask is None:
-        dt_mask = np.full(len(cut_param), True, dtype=bool)
-
-    if high_cut_val is not None:
-        mask = (cut_param > low_cut_val) & (cut_param < high_cut_val) & dt_mask
-    else:
-        if mode == "greater":
-            mask = (cut_param > low_cut_val) & dt_mask
-        elif mode == "less":
-            mask = (cut_param < low_cut_val) & dt_mask
-        else:
-            raise ValueError("mode not recognised")
-
-    sf = 100 * len(cut_param[mask]) / len(cut_param)
-    sf_err = sf * np.sqrt((1 / len(cut_param)) + 1 / (len(cut_param[mask]) + 10**-99))
-    return {
-        "low_cut": low_cut_val,
-        "sf": sf,
-        "sf_err": sf_err,
-        "high_cut": high_cut_val,
-    }
-
-
-def compton_sf_sweep(
-    energy: np.array,
-    cut_param: np.array,
-    final_cut_value: float,
-    peak: float,
-    eres: list[float, float],
-    dt_mask: np.array = None,
-    cut_range=(-5, 5),
-    n_samples=51,
-    mode="greater",
-) -> tuple(float, np.array, list):
-    """
-    Determines survival fraction for compton continuum by basic counting
-    """
-
-    cut_vals = np.linspace(cut_range[0], cut_range[1], n_samples)
-    out_df = pd.DataFrame(columns=["cut_val", "sf", "sf_err"])
-
-    for cut_val in cut_vals:
-        ct_dict = compton_sf(cut_param, cut_val, mode=mode, dt_mask=dt_mask)
-        df = pd.DataFrame(
-            [
-                {
-                    "cut_val": ct_dict["low_cut"],
-                    "sf": ct_dict["sf"],
-                    "sf_err": ct_dict["sf_err"],
-                }
-            ]
-        )
-        out_df = pd.concat([out_df, df])
-    out_df.set_index("cut_val", inplace=True)
-
-    sf_dict = compton_sf(cut_param, final_cut_value, mode=mode, dt_mask=dt_mask)
-
-    return out_df, sf_dict["sf"], sf_dict["sf_err"]
-
-
-class cal_aoe:
-    def __init__(
-        self,
-        cal_dicts: dict = {},
-        cal_energy_param: str = "cuspEmax_ctc_cal",
-        eres_func: callable = lambda x: 1,
-        pdf=standard_aoe,
-        selection_string: str = "",
-        dt_corr: bool = False,
-        dep_acc: float = 0.9,
-        dep_correct: bool = False,
-        dt_cut: dict = None,
-        dt_param: str = "dt_eff",
-        high_cut_val: int = 3,
-        mean_func: Callable = pol1,
-        sigma_func: Callable = sigma_fit,
-        comptBands_width: int = 20,
-        plot_options: dict = {},
-    ):
-        self.cal_dicts = cal_dicts
-        self.cal_energy_param = cal_energy_param
-        self.eres_func = eres_func
-        self.pdf = pdf
-        self.selection_string = selection_string
-        self.dt_corr = dt_corr
-        self.dt_param = "dt_eff"
-        self.dep_correct = dep_correct
-        self.dt_cut = dt_cut
-        self.dep_acc = dep_acc
-        if self.dt_cut is not None:
-            self.dt_cut_param = dt_cut["out_param"]
-            self.fit_selection = f"{self.selection_string} & {self.dt_cut_param}"
-            self.dt_cut_hard = dt_cut["hard"]
-        else:
-            self.dt_cut_param = None
-            self.dt_cut_hard = False
-            self.fit_selection = self.selection_string
-        self.high_cut_val = high_cut_val
-        self.mean_func = mean_func
-        self.sigma_func = sigma_func
-        self.comptBands_width = comptBands_width
-        self.plot_options = plot_options
-
-    def update_cal_dicts(self, update_dict):
-        if re.match(r"(\d{8})T(\d{6})Z", list(self.cal_dicts)[0]):
-            for tstamp in self.cal_dicts:
-                if tstamp in update_dict:
-                    self.cal_dicts[tstamp].update(update_dict[tstamp])
-                else:
-                    self.cal_dicts[tstamp].update(update_dict)
-        else:
-            self.cal_dicts.update(update_dict)
-
-    def aoe_timecorr(self, df, aoe_param, output_name="AoE_Timecorr", display=0):
-        log.info("Starting A/E time correction")
-        self.timecorr_df = pd.DataFrame(
-            columns=["run_timestamp", "mean", "mean_err", "res", "res_err"]
-        )
-        try:
-            if "run_timestamp" in df:
-                tstamps = sorted(np.unique(df["run_timestamp"]))
-                means = []
-                errors = []
-                reses = []
-                res_errs = []
-                final_tstamps = []
-                for tstamp, time_df in df.groupby("run_timestamp", sort=True):
-                    try:
-                        pars, errs, cov = unbinned_aoe_fit(
-                            time_df.query(
-                                f"{self.fit_selection} & ({self.cal_energy_param}>1000) & ({self.cal_energy_param}<1300)"
-                            )[aoe_param],
-                            pdf=self.pdf,
-                            display=display,
-                        )
-                        self.timecorr_df = pd.concat(
-                            [
-                                self.timecorr_df,
-                                pd.DataFrame(
-                                    [
-                                        {
-                                            "run_timestamp": tstamp,
-                                            "mean": pars["mu"],
-                                            "mean_err": errs["mu"],
-                                            "res": pars["sigma"] / pars["mu"],
-                                            "res_err": (pars["sigma"] / pars["mu"])
-                                            * np.sqrt(
-                                                errs["sigma"] / pars["sigma"]
-                                                + errs["mu"] / pars["mu"]
-                                            ),
-                                        }
-                                    ]
-                                ),
-                            ]
-                        )
-                    except:
-                        self.timecorr_df = pd.concat(
-                            [
-                                self.timecorr_df,
-                                pd.DataFrame(
-                                    [
-                                        {
-                                            "run_timestamp": tstamp,
-                                            "mean": np.nan,
-                                            "mean_err": np.nan,
-                                            "res": np.nan,
-                                            "res_err": np.nan,
-                                        }
-                                    ]
-                                ),
-                            ]
-                        )
-                self.timecorr_df.set_index("run_timestamp", inplace=True)
-                time_dict = fit_time_means(
-                    np.array(self.timecorr_df.index),
-                    np.array(self.timecorr_df["mean"]),
-                    np.array(self.timecorr_df["res"]),
-                )
-
-                df[output_name] = df[aoe_param] / np.array(
-                    [time_dict[tstamp] for tstamp in df["run_timestamp"]]
-                )
-                self.update_cal_dicts(
-                    {
-                        tstamp: {
-                            output_name: {
-                                "expression": f"{aoe_param}/a",
-                                "parameters": {"a": t_dict},
-                            }
-                        }
-                        for tstamp, t_dict in time_dict.items()
-                    }
-                )
-                log.info("A/E time correction finished")
-            else:
-                try:
-                    pars, errs, cov = unbinned_aoe_fit(
-                        df.query(
-                            f"{self.fit_selection} & {self.cal_energy_param}>1000 & {self.cal_energy_param}<1300"
-                        )[aoe_param],
-                        pdf=self.pdf,
-                        display=display,
-                    )
-                    self.timecorr_df = pd.concat(
-                        [
-                            self.timecorr_df,
-                            pd.DataFrame(
-                                [
-                                    {
-                                        "mean": pars["mu"],
-                                        "mean_err": errs["mu"],
-                                        "res": pars["sigma"] / pars["mu"],
-                                        "res_err": (pars["sigma"] / pars["mu"])
-                                        * np.sqrt(
-                                            errs["sigma"] / pars["sigma"]
-                                            + errs["mu"] / pars["mu"]
-                                        ),
-                                    }
-                                ]
-                            ),
-                        ]
-                    )
-                except:
-                    self.timecorr_df = pd.concat(
-                        [
-                            self.timecorr_df,
-                            pd.DataFrame(
-                                [
-                                    {
-                                        "mean": np.nan,
-                                        "mean_err": np.nan,
-                                        "res": np.nan,
-                                        "res_err": np.nan,
-                                    }
-                                ]
-                            ),
-                        ]
-                    )
-                df[output_name] = df[aoe_param] / pars["mu"]
-                self.update_cal_dicts(
-                    {
-                        output_name: {
-                            "expression": f"{aoe_param}/a",
-                            "parameters": {"a": pars["mu"]},
-                        }
-                    }
-                )
-                log.info("A/E time correction finished")
-        except:
-            log.error("A/E time correction failed")
-            self.update_cal_dicts(
-                {
-                    output_name: {
-                        "expression": f"{aoe_param}/a",
-                        "parameters": {"a": np.nan},
-                    }
-                }
-            )
-
-    def drift_time_correction(
-        self,
-        data: pd.DataFrame,
-        aoe_param,
-        display: int = 0,
-    ):
-        """
-        Calculates the correction needed to align the two drift time regions for ICPC detectors
-        """
-        log.info("Starting A/E drift time correction")
-        self.dt_res_dict = {}
-        try:
-            dep_events = data.query(
-                f"{self.fit_selection}&{self.cal_energy_param}>1582&{self.cal_energy_param}<1602&{self.cal_energy_param}=={self.cal_energy_param}&{aoe_param}=={aoe_param}"
-            )
-
-            hist, bins, var = pgh.get_hist(
-                dep_events[aoe_param],
-                bins=500,
-            )
-            bin_cs = (bins[1:] + bins[:-1]) / 2
-            mu = bin_cs[np.argmax(hist)]
-            aoe_range = [mu * 0.9, mu * 1.1]
-
-            dt_range = [
-                np.nanpercentile(dep_events[self.dt_param], 1),
-                np.nanpercentile(dep_events[self.dt_param], 99),
-            ]
-
-            self.dt_res_dict[
-                "final_selection"
-            ] = f"{aoe_param}>{aoe_range[0]}&{aoe_param}<{aoe_range[1]}&{self.dt_param}>{dt_range[0]}&{self.dt_param}<{dt_range[1]}&{self.dt_param}=={self.dt_param}"
-
-            final_df = dep_events.query(self.dt_res_dict["final_selection"])
-
-            hist, bins, var = pgh.get_hist(
-                final_df[self.dt_param],
-                dx=10,
-                range=(
-                    np.nanmin(final_df[self.dt_param]),
-                    np.nanmax(final_df[self.dt_param]),
-                ),
-            )
-
-            gpars = self.dt_res_dict["dt_guess"] = drift_time_distribution.guess(
-                hist, bins, var
-            )
-            cost_func = cost.ExtendedUnbinnedNLL(
-                final_df[self.dt_param], drift_time_distribution.extended_pdf
-            )
-            m = Minuit(cost_func, **gpars)
-            m.limits = drift_time_distribution.bounds(gpars)
-            m.fixed = drift_time_distribution.fixed()
-            m.simplex().migrad()
-            m.hesse()
-
-            self.dt_res_dict["dt_fit"] = {
-                "pars": m.values,
-                "errs": m.errors,
-                "object": m,
-            }
-            aoe_grp1 = self.dt_res_dict[
-                "aoe_grp1"
-            ] = f'{self.dt_param}>{m.values["mu1"] - 2 * m.values["sigma1"]} & {self.dt_param}<{m.values["mu1"] + 2 * m.values["sigma1"]}'
-            aoe_grp2 = self.dt_res_dict[
-                "aoe_grp2"
-            ] = f'{self.dt_param}>{m.values["mu2"] - 2 * m.values["sigma2"]} & {self.dt_param}<{m.values["mu2"] + 2 * m.values["sigma2"]}'
-
-            aoe_pars, aoe_errs, _ = unbinned_aoe_fit(
-                final_df.query(aoe_grp1)[aoe_param], pdf=self.pdf, display=display
-            )
-
-            self.dt_res_dict["aoe_fit1"] = {"pars": aoe_pars, "errs": aoe_errs}
-
-            aoe_pars2, aoe_errs2, _ = unbinned_aoe_fit(
-                final_df.query(aoe_grp2)[aoe_param], pdf=self.pdf, display=display
-            )
-
-            self.dt_res_dict["aoe_fit2"] = {"pars": aoe_pars2, "errs": aoe_errs2}
-
-            try:
-                self.alpha = (aoe_pars["mu"] - aoe_pars2["mu"]) / (
-                    (m.values["mu2"] * aoe_pars2["mu"])
-                    - (m.values["mu1"] * aoe_pars["mu"])
-                )
-            except ZeroDivisionError:
-                self.alpha = 0
-            self.dt_res_dict["alpha"] = self.alpha
-            log.info(f"dtcorr successful alpha:{self.alpha}")
-            data["AoE_DTcorr"] = data[aoe_param] * (
-                1 + self.alpha * data[self.dt_param]
-            )
-        except:
-            log.error("Drift time correction failed")
-            self.alpha = np.nan
-
-        self.update_cal_dicts(
-            {
-                "AoE_DTcorr": {
-                    "expression": f"{aoe_param}*(1+a*{self.dt_param})",
-                    "parameters": {"a": self.alpha},
-                }
-            }
-        )
-
-    def AoEcorrection(self, data: pd.DataFrame, aoe_param: str, display: int = 0):
-        """
-        Calculates the corrections needed for the energy dependence of the A/E.
-        Does this by fitting the compton continuum in slices and then applies fits to the centroid and variance.
-        """
-
-        log.info("Starting A/E energy correction")
-        self.energy_corr_res_dict = {}
-
-        comptBands = np.arange(900, 2350, self.comptBands_width)
-        peaks = np.array(
-            [1080, 1094, 1459, 1512, 1552, 1592, 1620, 1650, 1670, 1830, 2105]
-        )
-        allowed = np.array([], dtype=bool)
-        for i, band in enumerate(comptBands):
-            allow = True
-            for peak in peaks:
-                if (peak - 5) > band and (peak - 5) < (band + self.comptBands_width):
-                    allow = False
-                elif (peak + 5 > band) and (peak + 5) < (band + self.comptBands_width):
-                    allow = False
-            allowed = np.append(allowed, allow)
-        comptBands = comptBands[allowed]
-
-        self.energy_corr_fits = pd.DataFrame(
-            columns=[
-                "compt_bands",
-                "mean",
-                "mean_err",
-                "sigma",
-                "sigma_err",
-                "ratio",
-                "ratio_err",
-            ],
-            dtype=float,
-        )
-        try:
-            select_df = data.query(f"{self.fit_selection} & {aoe_param}>0")
-
-            # Fit each compton band
-            for band in comptBands:
-                try:
-                    pars, errs, cov = unbinned_aoe_fit(
-                        select_df.query(
-                            f"{self.cal_energy_param}>{band}&{self.cal_energy_param}< {self.comptBands_width+band}"
-                        )[aoe_param],
-                        pdf=self.pdf,
-                        display=display,
-                    )
-
-                    mean, mean_err = self.pdf.centroid(pars, errs, cov)
-                    sigma, sigma_err = self.pdf.width(pars, errs, cov)
-
-                    self.energy_corr_fits = pd.concat(
-                        [
-                            self.energy_corr_fits,
-                            pd.DataFrame(
-                                [
-                                    {
-                                        "compt_bands": band + self.comptBands_width / 2,
-                                        "mean": mean,
-                                        "mean_err": mean_err,
-                                        "sigma": sigma,
-                                        "sigma_err": sigma_err,
-                                        "ratio": pars["n_sig"] / pars["n_bkg"],
-                                        "ratio_err": (pars["n_sig"] / pars["n_bkg"])
-                                        * np.sqrt(
-                                            (errs["n_sig"] / pars["n_sig"]) ** 2
-                                            + (errs["n_bkg"] / pars["n_bkg"]) ** 2
-                                        ),
-                                    }
-                                ]
-                            ),
-                        ]
-                    )
-
-                except:
-                    self.energy_corr_fits = pd.concat(
-                        [
-                            self.energy_corr_fits,
-                            pd.DataFrame(
-                                [
-                                    {
-                                        "compt_bands": band,
-                                        "mean": np.nan,
-                                        "mean_err": np.nan,
-                                        "sigma": np.nan,
-                                        "sigma_err": np.nan,
-                                        "ratio": np.nan,
-                                        "ratio_err": np.nan,
-                                    }
-                                ]
-                            ),
-                        ]
-                    )
-            self.energy_corr_fits.set_index("compt_bands", inplace=True)
-            valid_fits = self.energy_corr_fits.query(
-                "mean_err==mean_err&sigma_err==sigma_err & sigma_err!=0 & mean_err!=0"
-            )
-            self.energy_corr_res_dict["n_of_valid_fits"] = len(valid_fits)
-            log.info(f"{len(valid_fits)} compton bands fit successfully")
-            # Fit mus against energy
-            p0_mu = self.mean_func.guess(
-                valid_fits.index, valid_fits["mean"], valid_fits["mean_err"]
-            )
-            c_mu = cost.LeastSquares(
-                valid_fits.index,
-                valid_fits["mean"],
-                valid_fits["mean_err"],
-                self.mean_func.func,
-            )
-            c_mu.loss = "soft_l1"
-            m_mu = Minuit(c_mu, *p0_mu)
-            m_mu.simplex()
-            m_mu.migrad()
-            m_mu.hesse()
-
-            mu_pars = m_mu.values
-            mu_errs = m_mu.errors
-
-            csqr_mu = np.sum(
-                (
-                    (
-                        valid_fits["mean"]
-                        - self.mean_func.func(valid_fits.index, *mu_pars)
-                    )
-                    ** 2
-                )
-                / valid_fits["mean_err"]
-            )
-            dof_mu = len(valid_fits["mean"]) - len(pars)
-            p_val_mu = chi2.sf(csqr_mu, dof_mu)
-            self.mean_fit_obj = m_mu
-
-            # Fit sigma against energy
-            p0_sig = self.sigma_func.guess(
-                valid_fits.index, valid_fits["sigma"], valid_fits["sigma_err"]
-            )
-            c_sig = cost.LeastSquares(
-                valid_fits.index,
-                valid_fits["sigma"],
-                valid_fits["sigma_err"],
-                self.sigma_func.func,
-            )
-            c_sig.loss = "soft_l1"
-            m_sig = Minuit(c_sig, *p0_sig)
-            m_sig.simplex()
-            m_sig.migrad()
-            m_sig.hesse()
-
-            sig_pars = m_sig.values
-            sig_errs = m_sig.errors
-
-            csqr_sig = np.sum(
-                (
-                    (
-                        valid_fits["sigma"]
-                        - self.sigma_func.func(valid_fits.index, *sig_pars)
-                    )
-                    ** 2
-                )
-                / valid_fits["sigma_err"]
-            )
-            dof_sig = len(valid_fits["sigma"]) - len(sig_pars)
-            p_val_sig = chi2.sf(csqr_sig, dof_sig)
-
-            self.sigma_fit_obj = m_sig
-
-            # Get DEP fit
-            n_sigma = 4
-            peak = 1592
-            sigma = self.eres_func(peak) / 2.355
-            emin = peak - n_sigma * sigma
-            emax = peak + n_sigma * sigma
-            try:
-                dep_pars, dep_err, _ = unbinned_aoe_fit(
-                    select_df.query(
-                        f"{self.cal_energy_param}>{emin}&{self.cal_energy_param}<{emax}"
-                    )[aoe_param],
-                    pdf=self.pdf,
-                    display=display,
-                )
-            except:
-                dep_pars, dep_err, _ = return_nans(self.pdf)
->>>>>>> ae3752ab
-
-            data["AoE_Corrected"] = data[aoe_param] / self.mean_func.func(
-                data[self.cal_energy_param], *mu_pars
-            )
-            data["AoE_Classifier"] = (data["AoE_Corrected"] - 1) / self.sigma_func.func(
-                data[self.cal_energy_param], *sig_pars
-            )
-            log.info("Finished A/E energy successful")
-            log.info(f"mean pars are {mu_pars.to_dict()}")
-            log.info(f"sigma pars are {sig_pars.to_dict()}")
-        except:
-            log.error("A/E energy correction failed")
-            mu_pars, mu_errs, mu_cov = return_nans(self.mean_func.func)
-            csqr_mu, dof_mu, p_val_mu = (np.nan, np.nan, np.nan)
-            csqr_sig, dof_sig, p_val_sig = (np.nan, np.nan, np.nan)
-            sig_pars, sig_errs, sig_cov = return_nans(self.sigma_func.func)
-            dep_pars, dep_err, dep_cov = return_nans(self.pdf)
-
-        self.energy_corr_res_dict["mean_fits"] = {
-            "func": self.mean_func.__name__,
-            "module": self.mean_func.__module__,
-            "expression": self.mean_func.string_func("x"),
-            "pars": mu_pars.to_dict(),
-            "errs": mu_errs.to_dict(),
-            "p_val_mu": p_val_mu,
-            "csqr_mu": (csqr_mu, dof_mu),
-        }
-
-<<<<<<< HEAD
+
+
 def plot_compt_bands_overlayed(
     aoe_class,
     data,
@@ -3144,394 +2502,10 @@
     ax2.set_ylabel("residuals %", ha="right", y=1)
     ax2.set_xlabel("energy (keV)", ha="right", x=1)
     plt.tight_layout()
-=======
-        self.energy_corr_res_dict["sigma_fits"] = {
-            "func": self.sigma_func.__name__,
-            "module": self.sigma_func.__module__,
-            "expression": self.sigma_func.string_func("x"),
-            "pars": sig_pars.to_dict(),
-            "errs": sig_errs.to_dict(),
-            "p_val_mu": p_val_sig,
-            "csqr_mu": (csqr_sig, dof_sig),
-        }
-
-        self.energy_corr_res_dict["dep_fit"] = {
-            "func": self.pdf.__name__,
-            "module": self.pdf.__module__,
-            "pars": dep_pars.to_dict(),
-            "errs": dep_err.to_dict(),
-        }
-
-        self.update_cal_dicts(
-            {
-                "AoE_Corrected": {
-                    "expression": f"{aoe_param}/({self.mean_func.string_func(self.cal_energy_param)})",
-                    "parameters": mu_pars.to_dict(),
-                },
-                "AoE_Classifier": {
-                    "expression": f"(AoE_Corrected-1)/({self.sigma_func.string_func(self.cal_energy_param)})",
-                    "parameters": sig_pars.to_dict(),
-                },
-            }
-        )
-
-    def get_aoe_cut_fit(
-        self,
-        data: pd.DataFrame,
-        aoe_param: str,
-        peak: float,
-        ranges: tuple,
-        dep_acc: float,
-        display: int = 1,
-    ):
-        """
-        Determines A/E cut by sweeping through values and for each one fitting the DEP to determine how many events survive.
-        Then interpolates to get cut value at desired DEP survival fraction (typically 90%)
-        """
-
-        log.info("Starting A/E low cut determination")
-        self.low_cut_res_dict = {}
-        self.cut_fits = pd.DataFrame(columns=["cut_val", "sf", "sf_err"])
-
-        min_range, max_range = ranges
-
-        try:
-            select_df = data.query(
-                f"{self.fit_selection}&({self.cal_energy_param} > {peak - min_range}) & ({self.cal_energy_param} < {peak + max_range})"
-            )
-
-            # if dep_correct is True:
-            #     peak_aoe = (select_df[aoe_param] / dep_mu(select_df[self.cal_energy_param])) - 1
-            #     peak_aoe = select_df[aoe_param] / sig_func(select_df[self.cal_energy_param])
-
-            cut_vals = np.arange(-8, 0, 0.2)
-            sfs = []
-            sf_errs = []
-            for cut_val in cut_vals:
-                sf, err, cut_pars, surv_pars = get_survival_fraction(
-                    select_df[self.cal_energy_param].to_numpy(),
-                    select_df[aoe_param].to_numpy(),
-                    cut_val,
-                    peak,
-                    self.eres_func(peak),
-                    guess_pars_cut=None,
-                    guess_pars_surv=None,
-                )
-                self.cut_fits = pd.concat(
-                    [
-                        self.cut_fits,
-                        pd.DataFrame(
-                            [
-                                {
-                                    "cut_val": cut_val,
-                                    "sf": sf,
-                                    "sf_err": err,
-                                }
-                            ]
-                        ),
-                    ]
-                )
-            self.cut_fits.set_index("cut_val", inplace=True)
-            valid_fits = self.cut_fits.query(
-                f'sf_err<{(1.5 * np.nanpercentile(self.cut_fits["sf_err"],85))}&sf_err==sf_err'
-            )
-
-            c = cost.LeastSquares(
-                valid_fits.index,
-                valid_fits["sf"],
-                valid_fits["sf_err"],
-                sigmoid_fit.func,
-            )
-            c.loss = "soft_l1"
-            m1 = Minuit(
-                c,
-                *sigmoid_fit.guess(
-                    valid_fits.index, valid_fits["sf"], valid_fits["sf_err"]
-                ),
-            )
-            m1.simplex().migrad()
-            xs = np.arange(
-                np.nanmin(valid_fits.index), np.nanmax(valid_fits.index), 0.01
-            )
-            p = sigmoid_fit.func(xs, *m1.values)
-            self.cut_fit = {
-                "function": sigmoid_fit.__name__,
-                "pars": m1.values.to_dict(),
-                "errs": m1.errors.to_dict(),
-            }
-            self.low_cut_val = round(xs[np.argmin(np.abs(p - (100 * self.dep_acc)))], 3)
-            log.info(f"Cut found at {self.low_cut_val}")
-
-            data["AoE_Low_Cut"] = data[aoe_param] > self.low_cut_val
-            if self.dt_cut_param is not None:
-                data["AoE_Low_Cut"] = data["AoE_Low_Cut"] & (data[self.dt_cut_param])
-            data["AoE_Double_Sided_Cut"] = data["AoE_Low_Cut"] & (
-                data[aoe_param] < self.high_cut_val
-            )
-        except:
-            log.error("A/E cut determination failed")
-            self.low_cut_val = np.nan
-        if self.dt_cut_param is not None and self.dt_cut_hard == True:
-            self.update_cal_dicts(
-                {
-                    "AoE_Low_Cut": {
-                        "expression": f"({aoe_param}>a) & ({self.dt_cut_param})",
-                        "parameters": {"a": self.low_cut_val},
-                    }
-                }
-            )
-        else:
-            self.update_cal_dicts(
-                {
-                    "AoE_Low_Cut": {
-                        "expression": f"({aoe_param}>a)",
-                        "parameters": {"a": self.low_cut_val},
-                    }
-                }
-            )
-        self.update_cal_dicts(
-            {
-                "AoE_Double_Sided_Cut": {
-                    "expression": f"(a>{aoe_param}) & (AoE_Low_Cut)",
-                    "parameters": {"a": self.high_cut_val},
-                }
-            }
-        )
-
-    def get_results_dict(self):
-        return {
-            "cal_energy_param": self.cal_energy_param,
-            "dt_param": self.dt_param,
-            "rt_correction": self.dt_corr,
-            "pdf": self.pdf.__name__,
-            "1000-1300keV": self.timecorr_df.to_dict("index"),
-            "correction_fit_results": self.energy_corr_res_dict,
-            "low_cut": self.low_cut_val,
-            "high_cut": self.high_cut_val,
-            "low_side_sfs": self.low_side_sf.to_dict("index"),
-            "2_side_sfs": self.two_side_sf.to_dict("index"),
-        }
-
-    def fill_plot_dict(self, data, plot_dict={}):
-        for key, item in self.plot_options.items():
-            if item["options"] is not None:
-                plot_dict[key] = item["function"](self, data, **item["options"])
-            else:
-                plot_dict[key] = item["function"](self, data)
-        return plot_dict
-
-    def calibrate(self, df, initial_aoe_param):
-        self.aoe_timecorr(df, initial_aoe_param)
-        log.info("Finished A/E time correction")
-
-        if self.dt_corr == True:
-            aoe_param = "AoE_DTcorr"
-            self.drift_time_correction(df, "AoE_Timecorr")
-        else:
-            aoe_param = "AoE_Timecorr"
-
-        self.AoEcorrection(df, aoe_param)
-
-        self.get_aoe_cut_fit(df, "AoE_Classifier", 1592, (40, 20), 0.9)
-
-        aoe_param = "AoE_Classifier"
-        log.info("  Compute low side survival fractions: ")
-        self.low_side_sf = pd.DataFrame(columns=["peak", "sf", "sf_err"])
-        peaks_of_interest = [1592.5, 1620.5, 2039, 2103.53, 2614.50]
-        fit_widths = [(40, 25), (25, 40), (0, 0), (25, 40), (50, 50)]
-        self.low_side_peak_dfs = {}
-
-        for i, peak in enumerate(peaks_of_interest):
-            try:
-                select_df = df.query(
-                    f"{self.selection_string}&{aoe_param}=={aoe_param}"
-                )
-                fwhm = self.eres_func(peak)
-                if peak == 2039:
-                    emin = 2 * fwhm
-                    emax = 2 * fwhm
-                    peak_df = select_df.query(
-                        f"({self.cal_energy_param}>{peak-emin})&({self.cal_energy_param}<{peak+emax})"
-                    )
-
-                    cut_df, sf, sf_err = compton_sf_sweep(
-                        peak_df[self.cal_energy_param].to_numpy(),
-                        peak_df[aoe_param].to_numpy(),
-                        self.low_cut_val,
-                        peak,
-                        fwhm,
-                        dt_mask=peak_df[self.dt_cut_param].to_numpy()
-                        if self.dt_cut_param is not None
-                        else None,
-                    )
-                    self.low_side_sf = pd.concat(
-                        [
-                            self.low_side_sf,
-                            pd.DataFrame([{"peak": peak, "sf": sf, "sf_err": sf_err}]),
-                        ]
-                    )
-                    self.low_side_peak_dfs[peak] = cut_df
-                else:
-                    emin, emax = fit_widths[i]
-                    peak_df = select_df.query(
-                        f"({self.cal_energy_param}>{peak-emin})&({self.cal_energy_param}<{peak+emax})"
-                    )
-                    cut_df, sf, sf_err = get_sf_sweep(
-                        peak_df[self.cal_energy_param].to_numpy(),
-                        peak_df[aoe_param].to_numpy(),
-                        self.low_cut_val,
-                        peak,
-                        fwhm,
-                        dt_mask=peak_df[self.dt_cut_param].to_numpy()
-                        if self.dt_cut_param is not None
-                        else None,
-                    )
-                    self.low_side_sf = pd.concat(
-                        [
-                            self.low_side_sf,
-                            pd.DataFrame([{"peak": peak, "sf": sf, "sf_err": sf_err}]),
-                        ]
-                    )
-                    self.low_side_peak_dfs[peak] = cut_df
-                log.info(f"{peak}keV: {sf:2.1f} +/- {sf_err:2.1f} %")
-            except:
-                self.low_side_sf = pd.concat(
-                    [
-                        self.low_side_sf,
-                        pd.DataFrame([{"peak": peak, "sf": np.nan, "sf_err": np.nan}]),
-                    ]
-                )
-                log.error(
-                    f"A/E Low side Survival fraction determination failed for {peak} peak"
-                )
-        self.low_side_sf.set_index("peak", inplace=True)
-
-        self.two_side_sf = pd.DataFrame(columns=["peak", "sf", "sf_err"])
-        log.info("Calculating 2 sided cut sfs")
-        for i, peak in enumerate(peaks_of_interest):
-            fwhm = self.eres_func(peak)
-            try:
-                if peak == 2039:
-                    emin = 2 * fwhm
-                    emax = 2 * fwhm
-                    peak_df = select_df.query(
-                        f"({self.cal_energy_param}>{peak-emin})&({self.cal_energy_param}<{peak+emax})"
-                    )
-
-                    sf_dict = compton_sf(
-                        peak_df[aoe_param].to_numpy(),
-                        self.low_cut_val,
-                        self.high_cut_val,
-                        dt_mask=peak_df[self.dt_cut_param].to_numpy()
-                        if self.dt_cut_param is not None
-                        else None,
-                    )
-                    sf = sf_dict["sf"]
-                    sf_err = sf_dict["sf_err"]
-                    self.two_side_sf = pd.concat(
-                        [
-                            self.two_side_sf,
-                            pd.DataFrame([{"peak": peak, "sf": sf, "sf_err": sf_err}]),
-                        ]
-                    )
-                else:
-                    emin, emax = fit_widths[i]
-                    peak_df = select_df.query(
-                        f"({self.cal_energy_param}>{peak-emin})&({self.cal_energy_param}<{peak+emax})"
-                    )
-                    sf, sf_err, _, _ = get_survival_fraction(
-                        peak_df[self.cal_energy_param].to_numpy(),
-                        peak_df[aoe_param].to_numpy(),
-                        self.low_cut_val,
-                        peak,
-                        fwhm,
-                        high_cut=self.high_cut_val,
-                        dt_mask=peak_df[self.dt_cut_param].to_numpy()
-                        if self.dt_cut_param is not None
-                        else None,
-                    )
-                    self.two_side_sf = pd.concat(
-                        [
-                            self.two_side_sf,
-                            pd.DataFrame([{"peak": peak, "sf": sf, "sf_err": sf_err}]),
-                        ]
-                    )
-                log.info(f"{peak}keV: {sf:2.1f} +/- {sf_err:2.1f} %")
-
-            except:
-                self.two_side_sf = pd.concat(
-                    [
-                        self.two_side_sf,
-                        pd.DataFrame([{"peak": peak, "sf": np.nan, "sf_err": np.nan}]),
-                    ]
-                )
-                log.error(
-                    f"A/E two side Survival fraction determination failed for {peak} peak"
-                )
-        self.two_side_sf.set_index("peak", inplace=True)
-
-
-def plot_aoe_mean_time(
-    aoe_class, data, time_param="AoE_Timecorr", figsize=[12, 8], fontsize=12
-):
-    plt.rcParams["figure.figsize"] = figsize
-    plt.rcParams["font.size"] = fontsize
-    fig, ax = plt.subplots(1, 1)
-    try:
-        ax.errorbar(
-            [
-                datetime.strptime(tstamp, "%Y%m%dT%H%M%SZ")
-                for tstamp in aoe_class.timecorr_df.index
-            ],
-            aoe_class.timecorr_df["mean"],
-            yerr=aoe_class.timecorr_df["mean_err"],
-            linestyle=" ",
-        )
-
-        grouped_means = [
-            cal_dict[time_param]["parameters"]["a"]
-            for tstamp, cal_dict in aoe_class.cal_dicts.items()
-        ]
-        ax.step(
-            [
-                datetime.strptime(tstamp, "%Y%m%dT%H%M%SZ")
-                for tstamp in aoe_class.cal_dicts
-            ],
-            grouped_means,
-            where="post",
-        )
-        ax.fill_between(
-            [
-                datetime.strptime(tstamp, "%Y%m%dT%H%M%SZ")
-                for tstamp in aoe_class.cal_dicts
-            ],
-            y1=np.array(grouped_means) - 0.2 * np.array(aoe_class.timecorr_df["res"]),
-            y2=np.array(grouped_means) + 0.2 * np.array(aoe_class.timecorr_df["res"]),
-            color="green",
-            alpha=0.2,
-        )
-        ax.fill_between(
-            [
-                datetime.strptime(tstamp, "%Y%m%dT%H%M%SZ")
-                for tstamp in aoe_class.cal_dicts
-            ],
-            y1=np.array(grouped_means) - 0.4 * np.array(aoe_class.timecorr_df["res"]),
-            y2=np.array(grouped_means) + 0.4 * np.array(aoe_class.timecorr_df["res"]),
-            color="yellow",
-            alpha=0.2,
-        )
-    except:
-        pass
-    ax.set_xlabel("time")
-    ax.set_ylabel("A/E mean")
-    myFmt = mdates.DateFormatter("%b %d")
-    ax.xaxis.set_major_formatter(myFmt)
->>>>>>> ae3752ab
     plt.close()
     return fig
 
 
-<<<<<<< HEAD
 def plot_sigma_fit(aoe_class, data, figsize=[12, 8], fontsize=12) -> plt.figure:
     plt.rcParams["figure.figsize"] = figsize
     plt.rcParams["font.size"] = fontsize
@@ -3643,147 +2617,10 @@
         pass
     plt.xlabel("cut value")
     plt.ylabel("survival percentage")
-=======
-def plot_aoe_res_time(
-    aoe_class, data, time_param="AoE_Timecorr", figsize=[12, 8], fontsize=12
-):
-    plt.rcParams["figure.figsize"] = figsize
-    plt.rcParams["font.size"] = fontsize
-    fig, ax = plt.subplots(1, 1)
-    try:
-        ax.errorbar(
-            [
-                datetime.strptime(tstamp, "%Y%m%dT%H%M%SZ")
-                for tstamp in aoe_class.timecorr_df.index
-            ],
-            aoe_class.timecorr_df["res"],
-            yerr=aoe_class.timecorr_df["res_err"],
-            linestyle=" ",
-        )
-    except:
-        pass
-    ax.set_xlabel("time")
-    ax.set_ylabel("A/E res")
-    myFmt = mdates.DateFormatter("%b %d")
-    ax.xaxis.set_major_formatter(myFmt)
     plt.close()
     return fig
 
 
-def drifttime_corr_plot(
-    aoe_class,
-    data,
-    aoe_param="AoE_Timecorr",
-    aoe_param_corr="AoE_DTcorr",
-    figsize=[12, 8],
-    fontsize=12,
-):
-    plt.rcParams["figure.figsize"] = figsize
-    plt.rcParams["font.size"] = fontsize
-
-    fig = plt.figure()
-
-    try:
-        dep_events = data.query(
-            f"{aoe_class.fit_selection}&{aoe_class.cal_energy_param}>1582&{aoe_class.cal_energy_param}<1602&{aoe_class.cal_energy_param}=={aoe_class.cal_energy_param}&{aoe_param}=={aoe_param}"
-        )
-        final_df = dep_events.query(aoe_class.dt_res_dict["final_selection"])
-
-        plt.subplot(2, 2, 1)
-        aoe_pars = aoe_class.dt_res_dict["aoe_fit1"]["pars"]
-
-        xs = np.linspace(aoe_pars["lower_range"], aoe_pars["upper_range"], 100)
-        counts, aoe_bins, bars = plt.hist(
-            final_df.query(
-                f'{aoe_class.dt_res_dict["aoe_grp1"]}&({aoe_param}<{aoe_pars["upper_range"]})&({aoe_param}>{aoe_pars["lower_range"]})'
-            )[aoe_param],
-            bins=400,
-            histtype="step",
-            label="data",
-        )
-        dx = np.diff(aoe_bins)
-        plt.plot(xs, aoe_class.pdf.pdf(xs, *aoe_pars) * dx[0], label="full fit")
-        sig, bkg = aoe_class.pdf.pdf(xs, *aoe_pars[:-1], True)
-        plt.plot(xs, sig * dx[0], label="peak fit")
-        plt.plot(xs, bkg * dx[0], label="bkg fit")
-        plt.legend(loc="upper left")
-        plt.xlabel("A/E")
-        plt.ylabel("counts")
-
-        aoe_pars2 = aoe_class.dt_res_dict["aoe_fit2"]["pars"]
-        plt.subplot(2, 2, 2)
-        xs = np.linspace(aoe_pars2["lower_range"], aoe_pars2["upper_range"], 100)
-        counts, aoe_bins2, bars = plt.hist(
-            final_df.query(
-                f'{aoe_class.dt_res_dict["aoe_grp2"]}&({aoe_param}<{aoe_pars2["upper_range"]})&({aoe_param}>{aoe_pars2["lower_range"]})'
-            )[aoe_param],
-            bins=400,
-            histtype="step",
-            label="Data",
-        )
-        dx = np.diff(aoe_bins2)
-        plt.plot(xs, aoe_class.pdf.pdf(xs, *aoe_pars2) * dx[0], label="full fit")
-        sig, bkg = aoe_class.pdf.pdf(xs, *aoe_pars2[:-1], True)
-        plt.plot(xs, sig * dx[0], label="peak fit")
-        plt.plot(xs, bkg * dx[0], label="bkg fit")
-        plt.legend(loc="upper left")
-        plt.xlabel("A/E")
-        plt.ylabel("counts")
-
-        hist, bins, var = pgh.get_hist(
-            final_df[aoe_class.dt_param],
-            dx=10,
-            range=(
-                np.nanmin(final_df[aoe_class.dt_param]),
-                np.nanmax(final_df[aoe_class.dt_param]),
-            ),
-        )
-
-        plt.subplot(2, 2, 3)
-        plt.step(pgh.get_bin_centers(bins), hist, label="data")
-        plt.plot(
-            pgh.get_bin_centers(bins),
-            drift_time_distribution.pdf(
-                pgh.get_bin_centers(bins), **aoe_class.dt_res_dict["dt_guess"]
-            )
-            * np.diff(bins)[0],
-            label="Guess",
-        )
-        plt.plot(
-            pgh.get_bin_centers(bins),
-            drift_time_distribution.pdf(
-                pgh.get_bin_centers(bins), *aoe_class.dt_res_dict["dt_fit"]["pars"]
-            )
-            * np.diff(bins)[0],
-            label="fit",
-        )
-        plt.xlabel("drift time (ns)")
-        plt.ylabel("Counts")
-        plt.legend(loc="upper left")
-
-        plt.subplot(2, 2, 4)
-        bins = np.linspace(
-            np.nanpercentile(final_df[aoe_param], 1),
-            np.nanpercentile(final_df[aoe_param_corr], 99),
-            200,
-        )
-        plt.hist(final_df[aoe_param], bins=bins, histtype="step", label="uncorrected")
-        plt.hist(
-            final_df[aoe_param_corr], bins=bins, histtype="step", label="corrected"
-        )
-        plt.xlabel("A/E")
-        plt.ylabel("counts")
-        plt.legend(loc="upper left")
-        plt.tight_layout()
-        plt.xlim(bins[0], bins[-1])
-    except:
-        pass
->>>>>>> ae3752ab
-    plt.close()
-    return fig
-
-
-<<<<<<< HEAD
 def plot_survival_fraction_curves(
     aoe_class, data, figsize=[12, 8], fontsize=12
 ) -> plt.figure:
@@ -3907,185 +2744,10 @@
     plt.xlabel("energy (keV)")
     plt.ylabel("counts")
     plt.legend(loc="upper left")
-=======
-def plot_compt_bands_overlayed(
-    aoe_class,
-    data,
-    eranges: list[tuple],
-    aoe_param="AoE_Timecorr",
-    aoe_range: list[float] = None,
-    title="Compton Bands",
-    density=True,
-    n_bins=50,
-    figsize=[12, 8],
-    fontsize=12,
-) -> None:
-    """
-    Function to plot various compton bands to check energy dependence and corrections
-    """
-    plt.rcParams["figure.figsize"] = figsize
-    plt.rcParams["font.size"] = fontsize
-
-    fig = plt.figure()
-
-    for erange in eranges:
-        try:
-            select_df = data.query(
-                f"{aoe_class.selection_string}&{aoe_class.cal_energy_param}>{erange[0]}&{aoe_class.cal_energy_param}<{erange[1]}&{aoe_param}=={aoe_param}"
-            )
-            if aoe_range is not None:
-                select_df = select_df.query(
-                    f"{aoe_param}>{aoe_range[0]}&{aoe_param}<{aoe_range[1]}"
-                )
-                bins = np.linspace(aoe_range[0], aoe_range[1], n_bins)
-            else:
-                bins = np.linspace(0.85, 1.05, n_bins)
-            plt.hist(
-                select_df[aoe_param],
-                bins=bins,
-                histtype="step",
-                label=f"{erange[0]}-{erange[1]}",
-                density=density,
-            )
-        except:
-            pass
-    plt.ylabel("counts")
-    plt.xlabel(aoe_param)
-    plt.title(title)
-    plt.legend(loc="upper left")
     plt.close()
     return fig
 
 
-def plot_dt_dep(
-    aoe_class,
-    data,
-    eranges: list[tuple],
-    titles: list = None,
-    aoe_param="AoE_Timecorr",
-    bins=[200, 100],
-    dt_max=2000,
-    figsize=[12, 8],
-    fontsize=12,
-) -> None:
-    """
-    Function to produce 2d histograms of A/E against drift time to check dependencies
-    """
-    plt.rcParams["figure.figsize"] = figsize
-    plt.rcParams["font.size"] = fontsize
-
-    fig = plt.figure()
-    for i, erange in enumerate(eranges):
-        try:
-            plt.subplot(3, 2, i + 1)
-            select_df = data.query(
-                f"{aoe_class.selection_string}&{aoe_class.cal_energy_param}<{erange[1]}&{aoe_class.cal_energy_param}>{erange[0]}&{aoe_param}=={aoe_param}"
-            )
-
-            hist, bs, var = pgh.get_hist(select_df[aoe_param], bins=500)
-            bin_cs = (bs[1:] + bs[:-1]) / 2
-            mu = bin_cs[np.argmax(hist)]
-            aoe_range = [mu * 0.9, mu * 1.1]
-
-            final_df = select_df.query(
-                f"{aoe_param}<{aoe_range[1]}&{aoe_param}>{aoe_range[0]}&{aoe_class.dt_param}<{dt_max}"
-            )
-            plt.hist2d(
-                final_df[aoe_param],
-                final_df[aoe_class.dt_param],
-                bins=bins,
-                norm=LogNorm(),
-            )
-            plt.ylabel("drift time (ns)")
-            plt.xlabel("A/E")
-            if titles is None:
-                plt.title(f"{erange[0]}-{erange[1]}")
-            else:
-                plt.title(titles[i])
-        except:
-            pass
-    plt.tight_layout()
-    plt.close()
-    return fig
-
-
-def plot_mean_fit(aoe_class, data, figsize=[12, 8], fontsize=12) -> plt.figure:
-    plt.rcParams["figure.figsize"] = figsize
-    plt.rcParams["font.size"] = fontsize
-    fig, (ax1, ax2) = plt.subplots(2, 1, sharex=True)
-    try:
-        ax1.errorbar(
-            aoe_class.energy_corr_fits.index,
-            aoe_class.energy_corr_fits["mean"],
-            yerr=aoe_class.energy_corr_fits["mean_err"],
-            xerr=aoe_class.comptBands_width / 2,
-            label="data",
-            linestyle=" ",
-        )
-
-        ax1.plot(
-            aoe_class.energy_corr_fits.index.to_numpy(),
-            aoe_class.mean_func.func(
-                aoe_class.energy_corr_fits.index.to_numpy(),
-                **aoe_class.energy_corr_res_dict["mean_fits"]["pars"],
-            ),
-            label="linear model",
-        )
-        ax1.errorbar(
-            1592,
-            aoe_class.energy_corr_res_dict["dep_fit"]["pars"]["mu"],
-            yerr=aoe_class.energy_corr_res_dict["dep_fit"]["errs"]["mu"],
-            label="DEP",
-            color="green",
-            linestyle=" ",
-        )
-
-        ax1.legend(title="A/E mu energy dependence", frameon=False)
-
-        ax1.set_ylabel("raw A/E (a.u.)", ha="right", y=1)
-        ax2.scatter(
-            aoe_class.energy_corr_fits.index,
-            100
-            * (
-                aoe_class.energy_corr_fits["mean"]
-                - aoe_class.mean_func.func(
-                    aoe_class.energy_corr_fits.index,
-                    **aoe_class.energy_corr_res_dict["mean_fits"]["pars"],
-                )
-            )
-            / aoe_class.mean_func.func(
-                aoe_class.energy_corr_fits.index,
-                **aoe_class.energy_corr_res_dict["mean_fits"]["pars"],
-            ),
-            lw=1,
-            c="b",
-        )
-        ax2.scatter(
-            1592,
-            100
-            * (
-                aoe_class.energy_corr_res_dict["dep_fit"]["pars"]["mu"]
-                - aoe_class.mean_func.func(
-                    1592, **aoe_class.energy_corr_res_dict["mean_fits"]["pars"]
-                )
-            )
-            / aoe_class.mean_func.func(
-                1592, **aoe_class.energy_corr_res_dict["mean_fits"]["pars"]
-            ),
-            lw=1,
-            c="g",
-        )
-    except:
-        pass
-    ax2.set_ylabel("residuals %", ha="right", y=1)
-    ax2.set_xlabel("energy (keV)", ha="right", x=1)
-    plt.tight_layout()
->>>>>>> ae3752ab
-    plt.close()
-    return fig
-
-
-<<<<<<< HEAD
 def plot_sf_vs_energy(
     aoe_class, data, xrange=(900, 3000), n_bins=701, figsize=[12, 8], fontsize=12
 ) -> plt.figure:
@@ -4107,271 +2769,6 @@
         )
         survival_fracs = counts_pass / (counts + 10**-99)
 
-=======
-def plot_sigma_fit(aoe_class, data, figsize=[12, 8], fontsize=12) -> plt.figure:
-    plt.rcParams["figure.figsize"] = figsize
-    plt.rcParams["font.size"] = fontsize
-
-    fig, (ax1, ax2) = plt.subplots(2, 1, sharex=True)
-    try:
-        ax1.errorbar(
-            aoe_class.energy_corr_fits.index,
-            aoe_class.energy_corr_fits["sigma"],
-            yerr=aoe_class.energy_corr_fits["sigma_err"],
-            xerr=aoe_class.comptBands_width / 2,
-            label="data",
-            linestyle=" ",
-        )
-        sig_pars = aoe_class.energy_corr_res_dict["sigma_fits"]["pars"]
-        if aoe_class.sigma_func == sigma_fit:
-            label = f'sqrt model: \nsqrt({sig_pars["a"]:1.4f}+({sig_pars["b"]:1.1f}/E)^{sig_pars["c"]:1.1f})'
-        elif aoe_class.sigma_func == sigma_fit_quadratic:
-            label = f'quad model: \n({sig_pars["a"]:1.4f}+({sig_pars["b"]:1.6f}*E)+\n({sig_pars["c"]:1.6f}*E)^2)'
-        else:
-            raise ValueError("unknown sigma function")
-        ax1.plot(
-            aoe_class.energy_corr_fits.index.to_numpy(),
-            aoe_class.sigma_func.func(
-                aoe_class.energy_corr_fits.index.to_numpy(), **sig_pars
-            ),
-            label=label,
-        )
-        ax1.errorbar(
-            1592,
-            aoe_class.energy_corr_res_dict["dep_fit"]["pars"]["sigma"],
-            yerr=aoe_class.energy_corr_res_dict["dep_fit"]["errs"]["sigma"],
-            label="DEP",
-            color="green",
-            linestyle=" ",
-        )
-        ax1.set_ylabel("A/E stdev (a.u.)", ha="right", y=1)
-        ax1.legend(title="A/E stdev energy dependence", frameon=False)
-        ax2.scatter(
-            aoe_class.energy_corr_fits.index,
-            100
-            * (
-                aoe_class.energy_corr_fits["sigma"]
-                - aoe_class.sigma_func.func(
-                    aoe_class.energy_corr_fits.index, **sig_pars
-                )
-            )
-            / aoe_class.sigma_func.func(aoe_class.energy_corr_fits.index, **sig_pars),
-            lw=1,
-            c="b",
-        )
-        ax2.scatter(
-            1592,
-            100
-            * (
-                aoe_class.energy_corr_res_dict["dep_fit"]["pars"]["sigma"]
-                - aoe_class.sigma_func.func(1592, **sig_pars)
-            )
-            / aoe_class.sigma_func.func(1592, **sig_pars),
-            lw=1,
-            c="g",
-        )
-    except:
-        pass
-    ax2.set_ylabel("residuals", ha="right", y=1)
-    ax2.set_xlabel("energy (keV)", ha="right", x=1)
-    plt.tight_layout()
-    plt.close()
-    return fig
-
-
-def plot_cut_fit(aoe_class, data, figsize=[12, 8], fontsize=12) -> plt.figure:
-    plt.rcParams["figure.figsize"] = figsize
-    plt.rcParams["font.size"] = fontsize
-    fig = plt.figure()
-    try:
-        plt.errorbar(
-            aoe_class.cut_fits.index,
-            aoe_class.cut_fits["sf"],
-            yerr=aoe_class.cut_fits["sf_err"],
-            linestyle=" ",
-        )
-
-        plt.plot(
-            aoe_class.cut_fits.index.to_numpy(),
-            sigmoid_fit.func(
-                aoe_class.cut_fits.index.to_numpy(), **aoe_class.cut_fit["pars"]
-            ),
-        )
-        plt.hlines(
-            (100 * aoe_class.dep_acc),
-            -8.1,
-            aoe_class.low_cut_val,
-            color="red",
-            linestyle="--",
-        )
-        plt.vlines(
-            aoe_class.low_cut_val,
-            np.nanmin(aoe_class.cut_fits["sf"]) * 0.9,
-            (100 * aoe_class.dep_acc),
-            color="red",
-            linestyle="--",
-        )
-        plt.xlim([-8.1, 0.1])
-        vals, labels = plt.yticks()
-        plt.yticks(vals, [f"{x:,.0f} %" for x in vals])
-        plt.ylim([np.nanmin(aoe_class.cut_fits["sf"]) * 0.9, 102])
-    except:
-        pass
-    plt.xlabel("cut value")
-    plt.ylabel("survival percentage")
-    plt.close()
-    return fig
-
-
-def plot_survival_fraction_curves(
-    aoe_class, data, figsize=[12, 8], fontsize=12
-) -> plt.figure:
-    plt.rcParams["figure.figsize"] = figsize
-    plt.rcParams["font.size"] = fontsize
-
-    fig = plt.figure()
-    try:
-        plt.vlines(
-            aoe_class.low_cut_val,
-            0,
-            100,
-            label=f"cut value: {aoe_class.low_cut_val:1.2f}",
-            color="black",
-        )
-
-        for peak, survival_df in aoe_class.low_side_peak_dfs.items():
-            try:
-                plt.errorbar(
-                    survival_df.index,
-                    survival_df["sf"],
-                    yerr=survival_df["sf_err"],
-                    label=f'{get_peak_label(peak)} {peak} keV: {aoe_class.low_side_sf.loc[peak]["sf"]:2.1f} +/- {aoe_class.low_side_sf.loc[peak]["sf_err"]:2.1f} %',
-                )
-            except:
-                pass
-    except:
-        pass
-    vals, labels = plt.yticks()
-    plt.yticks(vals, [f"{x:,.0f} %" for x in vals])
-    plt.legend(loc="upper right")
-    plt.xlabel("cut value")
-    plt.ylabel("survival percentage")
-    plt.ylim([0, 105])
-    plt.close()
-    return fig
-
-
-def plot_spectra(
-    aoe_class,
-    data,
-    xrange=(900, 3000),
-    n_bins=2101,
-    xrange_inset=(1580, 1640),
-    n_bins_inset=200,
-    figsize=[12, 8],
-    fontsize=12,
-) -> plt.figure:
-    plt.rcParams["figure.figsize"] = figsize
-    plt.rcParams["font.size"] = fontsize
-
-    fig, ax = plt.subplots()
-    try:
-        bins = np.linspace(xrange[0], xrange[1], n_bins)
-        ax.hist(
-            data.query(aoe_class.selection_string)[aoe_class.cal_energy_param],
-            bins=bins,
-            histtype="step",
-            label="before PSD",
-        )
-        ax.hist(
-            data.query(f"{aoe_class.selection_string}&AoE_Low_Cut")[
-                aoe_class.cal_energy_param
-            ],
-            bins=bins,
-            histtype="step",
-            label="low side PSD cut",
-        )
-        ax.hist(
-            data.query(f"{aoe_class.selection_string}&AoE_Double_Sided_Cut")[
-                aoe_class.cal_energy_param
-            ],
-            bins=bins,
-            histtype="step",
-            label="double sided PSD cut",
-        )
-        ax.hist(
-            data.query(f"{aoe_class.selection_string} & (~AoE_Double_Sided_Cut)")[
-                aoe_class.cal_energy_param
-            ],
-            bins=bins,
-            histtype="step",
-            label="rejected by PSD cut",
-        )
-
-        axins = ax.inset_axes([0.25, 0.07, 0.4, 0.3])
-        bins = np.linspace(xrange_inset[0], xrange_inset[1], n_bins_inset)
-        select_df = data.query(
-            f"{aoe_class.cal_energy_param}<{xrange_inset[1]}&{aoe_class.cal_energy_param}>{xrange_inset[0]}"
-        )
-        axins.hist(
-            select_df.query(aoe_class.selection_string)[aoe_class.cal_energy_param],
-            bins=bins,
-            histtype="step",
-        )
-        axins.hist(
-            select_df.query(f"{aoe_class.selection_string}&AoE_Low_Cut")[
-                aoe_class.cal_energy_param
-            ],
-            bins=bins,
-            histtype="step",
-        )
-        axins.hist(
-            select_df.query(f"{aoe_class.selection_string}&AoE_Double_Sided_Cut")[
-                aoe_class.cal_energy_param
-            ],
-            bins=bins,
-            histtype="step",
-        )
-        axins.hist(
-            select_df.query(f"{aoe_class.selection_string} & (~AoE_Double_Sided_Cut)")[
-                aoe_class.cal_energy_param
-            ],
-            bins=bins,
-            histtype="step",
-        )
-    except:
-        pass
-    ax.set_xlim(xrange)
-    ax.set_yscale("log")
-    plt.xlabel("energy (keV)")
-    plt.ylabel("counts")
-    plt.legend(loc="upper left")
-    plt.close()
-    return fig
-
-
-def plot_sf_vs_energy(
-    aoe_class, data, xrange=(900, 3000), n_bins=701, figsize=[12, 8], fontsize=12
-) -> plt.figure:
-    plt.rcParams["figure.figsize"] = figsize
-    plt.rcParams["font.size"] = fontsize
-
-    fig = plt.figure()
-    try:
-        bins = np.linspace(xrange[0], xrange[1], n_bins)
-        counts_pass, bins_pass, _ = pgh.get_hist(
-            data.query(f"{aoe_class.selection_string}&AoE_Double_Sided_Cut")[
-                aoe_class.cal_energy_param
-            ],
-            bins=bins,
-        )
-        counts, bins, _ = pgh.get_hist(
-            data.query(aoe_class.selection_string)[aoe_class.cal_energy_param],
-            bins=bins,
-        )
-        survival_fracs = counts_pass / (counts + 10**-99)
-
->>>>>>> ae3752ab
         plt.step(pgh.get_bin_centers(bins_pass), 100 * survival_fracs)
     except:
         pass

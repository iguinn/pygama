--- conflicted
+++ resolved
@@ -19,11 +19,6 @@
     to application. Canonical example: array of same-length waveforms.
     """
 
-<<<<<<< HEAD
-    def __init__(self, dims: tuple[int, ...] = None, nda: numpy.ndarray = None,
-                 shape: tuple[int, ...] = (), dtype: numpy.dtype = None,
-                 fill_val: int | float = None, attrs: dict[str, Any] = None) -> None:
-=======
     def __init__(
         self,
         dims: tuple[int, ...] = None,
@@ -33,7 +28,6 @@
         fill_val: int | float = None,
         attrs: dict[str, Any] = None,
     ) -> None:
->>>>>>> ffb76d56
         """
         Parameters
         ----------
@@ -67,13 +61,6 @@
         :class:`.Array`
         """
         self.dims = dims
-<<<<<<< HEAD
-        super().__init__(nda=nda, shape=shape, dtype=dtype, fill_val=fill_val, attrs=attrs)
-
-    def datatype_name(self) -> str:
-        """Returns the name for this LGDO's datatype attribute."""
-        return 'array_of_equalsized_arrays'
-=======
         super().__init__(
             nda=nda, shape=shape, dtype=dtype, fill_val=fill_val, attrs=attrs
         )
@@ -81,24 +68,15 @@
     def datatype_name(self) -> str:
         """Returns the name for this LGDO's datatype attribute."""
         return "array_of_equalsized_arrays"
->>>>>>> ffb76d56
 
     def form_datatype(self) -> str:
         """Return this LGDO's datatype attribute string."""
         dt = self.datatype_name()
-<<<<<<< HEAD
-        nD = str(len(self.nda.shape))
-        if self.dims is not None:
-            nD = ','.join([str(i) for i in self.dims])
-        et = get_element_type(self)
-        return dt + '<' + nD + '>{' + et + '}'
-=======
         nd = str(len(self.nda.shape))
         if self.dims is not None:
             nd = ",".join([str(i) for i in self.dims])
         et = get_element_type(self)
         return dt + "<" + nd + ">{" + et + "}"
->>>>>>> ffb76d56
 
     def __len__(self) -> int:
         return len(self.nda)
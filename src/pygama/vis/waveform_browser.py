from __future__ import annotations

import itertools
import math
import string
import sys

import matplotlib.pyplot as plt
import numpy as np
import pandas
import pint
from cycler import cycler
from matplotlib.lines import Line2D

import pygama.lgdo.lh5_store as lh5
from pygama.dsp.processing_chain import build_processing_chain
from pygama.math.units import unit_registry as ureg


class WaveformBrowser:
    """The :class:`WaveformBrowser` is a tool meant for interacting with
    waveforms from LEGEND HDF5 files. It defines an interface for drawing
    waveforms from a file, drawing transformed waveforms defined using
    :func:`~.dsp.build_dsp.build_dsp` style JSON files, drawing horizontal and
    vertical lines at the values of calculated parameters, and filling a legend
    with calculated parameters.
    """

    def __init__(
        self,
        files_in: str | list[str],
        lh5_group: str,
        base_path: str = "",
        entry_list: list[int] | list[list[int]] = None,
        entry_mask: list[int] | list[list[int]] = None,
        dsp_config: str = None,
        database: str | dict = None,
        aux_values: pandas.DataFrame = None,
        lines: str | list[str] = "waveform",
        styles: dict[str, list] | str = None,
        legend: str | list[str] = None,
        legend_opts: dict = None,
        n_drawn: int = 1,
        x_unit: pint.Unit | str = None,
        x_lim: tuple[float | str | pint.Quantity] = None,
        y_lim: tuple[float | str | pint.Quantity] = None,
        norm: str = None,
        align: str = None,
        buffer_len: int = 128,
        block_width: int = 8,
    ) -> None:
        """
        Parameters
        ----------
        files_in
            name of file or list of names to browse. Can use wildcards.

        lh5_group
            name of LH5 group in file to browse.

        base_path
            base path for file. See :class:`~.lgdo.lh5_store.LH5Store`.

        entry_list
            list of event indices to draw. If it is a nested list, use local
            indices for each file, otherwise use global indices.

        entry_mask
            boolean mask indicating which events to draw. If a nested list, use
            a mask for each file, else use a global mask. Cannot be used with
            `entry_list`.

        dsp_config
            name of DSP config JSON file containing a list of processors that
            can be applied to waveforms.

        database
            dictionary or JSON file with database of processing parameters.

        aux_values
            table of auxiliary values that are one-to-one with the input
            waveforms that can be drawn or placed in the legend.

        lines
            name(s) of objects to draw 2D lines for. Waveforms will be drawn as
            a time-series. Scalar quantities will be drawn as horizontal or
            vertical lines, depending on units. Vectors will be drawn as
            multiple horizontal or vertical lines.

        styles
            line colors and other style parameters to cycle through when
            drawing waveforms. Can be given as

            - dictionary of lists (e.g. ``{'color':['r', 'g', 'b'],
              'linestyle':['-', '--', '.']}``)
            - name of predefined style (see :mod:`matplotlib.style`
              documentation)
            - ``None`` (use current :obj:`matplotlib.rcParams` style).

            If a single style cycle is given, use for all lines; if a list is
            given, match to lines list.

        legend
            formatting string and values to include in the legend. This can
            be a list of values (one for each drawn object). If just a name
            is given, it will be auto-formatted to 3 digits. Otherwise,
            formatting strings in brackets can be used (e.g. ``{energy:0.1f}
            keV, {timestamp:d} ns``).  Names will be searched in the input
            file, DSP processed parameters, or auxiliary data-table.

        legend_opts
            dictionary containing additional keyword arguments for
            :mod:`matplotlib.legend`.

        n_drawn
            number of events to draw simultaneously when calling
            :meth:`draw_next`.

        x_lim, y_lim
            range of x- or y-values and units passed as tuple.

            - ``None``: Get range from first waveform drawn
            - :class:`pint.Quantity`: set value and x-unit
            - ``float``: get unit from first waveform drawn
            - ``str``: convert to :class:`pint.Quantity` (e.g. ``('0*us',
              '10*us')``).

        x_unit
            unit of x-axis.

        norm
            name of parameter (probably energy) to use to normalize waveforms.
            Useful when drawing multiple waveforms.

        align
            name of parameter to use for x-offset. Useful, e.g., for aligning
            multiple waveforms at a particular timepoint.

        buffer_len
            number of waveforms to keep in memory at a time.

        block_width
            block width for :class:`~.dsp.processing_chain.ProcessinChain`.
        """

        self.norm_par = norm
        self.align_par = align
        self.n_drawn = n_drawn
        self.next_entry = 0
<<<<<<< HEAD
=======

        # data i/o initialization
        # HACK: do not read VOV "tracelist", cannot be handled correctly by LH5Iterator
        # remove this hack once VOV support is properly implemented
        self.lh5_it = lh5.LH5Iterator(
            files_in,
            lh5_group,
            base_path=base_path,
            entry_list=entry_list,
            field_mask={"tracelist": False},
            buffer_len=buffer_len,
        )

        # Get the input buffer and read the first chunk
        self.lh5_in, _ = self.lh5_it.read(0)

>>>>>>> f4da4099
        self.aux_vals = aux_values

        # initialize objects to draw: dict from name to list of 2DLines
        if isinstance(lines, str):
            self.lines = {lines: []}
        elif lines is None:
            self.lines = {}
        else:
            self.lines = {line: [] for line in lines}

        # styles
        if isinstance(styles, (list, tuple)):
            self.styles = [None for _ in self.lines]
            for i, sty in enumerate(styles):
                if isinstance(sty, str):
                    try:
                        self.styles[i] = plt.style.library[sty]["axes.prop_cycle"]
                    except KeyError:
                        self.styles[i] = itertools.repeat(None)
                elif sty is None:
                    self.styles[i] = itertools.repeat(None)
                else:
                    self.styles[i] = cycler(**sty)
        else:
            if isinstance(styles, str):
                try:
                    self.styles = plt.style.library[styles]["axes.prop_cycle"]
                except KeyError:
                    self.styles = itertools.repeat(None)
            elif styles is None:
                self.styles = itertools.repeat(None)
            else:
                self.styles = cycler(**styles)

        self.legend_format = []  # list of formatter strings
        self.legend_vals = {}  # Set up dict from names to lists of values

        if legend is None:
            legend = []
        elif isinstance(legend, str):
            legend = [legend]

        for entry in legend:
            legend_format = ""
            for st, name, form, cv in string.Formatter().parse(entry):
                if name is None:
                    # If name is none, this is the last batch of characters
                    legend_format += st
                    break

                if name == "":
                    raise KeyError("Cannot use empty formatter in " + entry)
                self.legend_vals[name] = []

                if form is None or form == "":
                    form = "~0.3P"
                cv = "" if cv is None or cv == "" else "!" + cv
                legend_format += f"{st}{{{name}:{form}{cv}}}"
            self.legend_format.append(legend_format)

        self.legend_kwargs = legend_opts if isinstance(legend_opts, dict) else {}

        # make processing chain and output buffer
        outputs = list(self.lines) + list(self.legend_vals)
        if isinstance(self.norm_par, str):
            outputs += [self.norm_par]
        if isinstance(self.align_par, str):
            outputs += [self.align_par]

        # Remove any values not found in aux_vals
        if self.aux_vals is not None:
            outputs = [o for o in outputs if o not in self.aux_vals]

            
        # data i/o initialization
        self.lh5_it = lh5.LH5Iterator(
            files_in,
            lh5_group,
            base_path=base_path,
            entry_list=entry_list,
            entry_mask=entry_mask,
            field_mask = outputs,
            buffer_len=buffer_len,
        )

        # Get the input buffer and read the first chunk
        self.lh5_in, _ = self.lh5_it.read(0)

        self.proc_chain, self.lh5_it.field_mask, self.lh5_out = build_processing_chain(
            self.lh5_in,
            dsp_config,
            db_dict=database,
            outputs=outputs,
            block_width=block_width,
        )
        self.proc_chain.execute()

        # Apply entry selection to aux_vals if needed
        if self.aux_vals is not None and len(self.aux_vals) > len(self.lh5_it):
            entries = []
            for i, f_entries in enumerate(self.lh5_it.entry_list):
                entry_offset = self.lh5_it.file_map[i - 1] if i > 0 else 0
                entries += [entry_offset + entry for entry in f_entries]
            self.aux_vals = self.aux_vals.iloc[entries].reset_index()

        # Check if all of our outputs can be found
        for name in outputs:
            if name not in self.lh5_out:
                raise KeyError(
                    "Could not find "
                    + name
                    + " in input lh5 file, DSP config file, or aux values"
                )

        self.x_unit = ureg(x_unit) if x_unit else None
        self.x_lim = x_lim
        self.y_lim = y_lim
        self.auto_x_lim = [np.inf, -np.inf]
        self.auto_y_lim = [np.inf, -np.inf]

        # Set limit and convert to x-unit if needed; also set x_unit if needed
        if self.x_lim is not None:
            self.x_lim = list(self.x_lim)
            for i in range(2):
                if isinstance(self.x_lim[i], str):
                    self.x_lim[i] = ureg.Quantity(x_lim[i])
                if isinstance(self.x_lim[i], ureg.Quantity):
                    if self.x_unit:
                        self.x_lim[i] = float(self.x_lim[i] / self.x_unit)
                    else:
                        self.x_unit = self.x_lim[i].u
                        self.x_lim[i] = self.x_lim[i].m

        # If we still have no x_unit get it from the first waveform we can find
        if self.x_unit is None:
            for wf in self.lh5_out.values():
                if not isinstance(wf, lh5.WaveformTable):
                    continue
                self.x_unit = ureg(wf.dt_units)

        self.fig = None
        self.ax = None

    def new_figure(self) -> None:
        """Create a new figure and draw in it."""
        self.fig, self.ax = plt.subplots(1)

    def save_figure(self, f_out: str, *args, **kwargs) -> None:
        """Write figure to file named `f_out`. See
        :func:`matplotlib.pyplot.savefig` for `args` and `kwargs`."""
        self.fig.savefig(f_out)

    def set_figure(
        self, fig: WaveformBrowser | plt.Figure, ax: plt.Axes = None
    ) -> None:
        """Use an already existing figure and axis.

        Make sure to set ``clear=False`` when drawing if you don't want to
        clear what's already there! Can give a :class:`WaveformBrowser` object
        to use the figure / axis from that."""
        if isinstance(fig, WaveformBrowser):
            self.fig = fig.fig
            self.ax = fig.ax
        elif isinstance(fig, plt.Figure):
            self.fig = fig
            if ax is None:
                self.ax = fig.axes[0]
            elif isinstance(ax, plt.Axes):
                self.ax = ax
            else:
                raise TypeError("ax must be matplotlib.Axis")
        else:
            raise TypeError("fig must be matplotlib.Figure or WaveformBrowser")

    def clear_data(self) -> None:
        """Reset the currently stored data."""
        for line_data in self.lines.values():
            line_data.clear()
        for leg_data in self.legend_vals.values():
            leg_data.clear()
        self.auto_x_lim = [np.inf, -np.inf]
        self.auto_y_lim = [np.inf, -np.inf]
        self.n_stored = 0

    def find_entry(
        self, entry: int | list[int], append: bool = True, safe: bool = False
    ) -> None:
        """Find the requested data associated with entry in input files and
        place store it internally without drawing it.

        Parameters
        ----------
        entry
            index of entry or list of entries to find.
        append
            if ``False``, clear previously found data before finding more.
        safe
            if ``False``, throw an exception for out of range entries.
        """
        if not append:
            self.clear_data()
        if hasattr(entry, "__iter__"):
            for idx in entry:
                self.find_entry(idx)
            return

        if entry > len(self.lh5_it):
            if not safe:
                raise IndexError(f"entry {entry} out of range")
            else:
                return

        # Get our current position in the I/O buffers; update if needed
        i_tb = entry - self.lh5_it.current_entry
        if not (self.lh5_it.n_rows > i_tb >= 0):
            self.lh5_it.read(entry)
            self.proc_chain.execute()
            i_tb = 0

        # get scaling factor/time shift if used
        if self.norm_par is None:
            norm = 1.0
        elif isinstance(self.norm_par, str):
            norm = self.lh5_out[self.norm_par].nda[entry]
        else:
            norm = self.norm_par[entry]

        if self.align_par is None:
            ref_time = 0
        elif isinstance(self.align_par, str):
            data = self.lh5_out.get(self.align_par, None)
            if isinstance(data, lh5.Array):
                ref_time = data.nda[i_tb]
                unit = data.attrs.get("units", None)
                if unit and unit in ureg and ureg.is_compatible_with(unit, self.x_unit):
                    ref_time *= float(ureg(unit) / self.x_unit)
            elif data is None:
                ref_time = self.aux_vals[self.align_par][entry]
            else:
                raise

        # lines
        lim = math.sqrt(sys.float_info.max)  # limits for v/h lines
        for name, lines in self.lines.items():
            # Get the data; note this is implicitly copying it!
            data = self.lh5_out.get(name, None)
            if isinstance(data, lh5.WaveformTable):
                y = data.values.nda[i_tb, :] / norm
                dt = data.dt.nda[i_tb] * float(ureg(data.dt_units) / self.x_unit)
                t0 = (
                    data.t0.nda[i_tb] * float(ureg(data.t0_units) / self.x_unit)
                    - ref_time
                )
                x = np.linspace(t0, t0 + dt * (data.wf_len - 1), data.wf_len)
                lines.append(Line2D(x, y))
                self._update_auto_limit(x, y)

            elif isinstance(data, lh5.ArrayOfEqualSizedArrays):
                y = data.nda[i_tb, :] / norm
                x = np.arange(len(y), dtype="float")
                lines.append(Line2D(x, y))
                self._update_auto_limit(x, y)

            elif isinstance(data, lh5.Array):
                val = data.nda[i_tb]
                unit = data.attrs.get("units", None)
                if unit and unit in ureg and ureg.is_compatible_with(unit, self.x_unit):
                    # Vertical line
                    val = val * float(ureg(unit) / self.x_unit) - ref_time
                    lines.append(Line2D([val] * 2, [-lim, lim]))
                    self._update_auto_limit(val, None)
                else:
                    # Horizontal line
                    lines.append(Line2D([-lim, lim], [val / norm] * 2))
                    self._update_auto_limit(None, val)

            elif data is None:
                # Check for data in auxiliary table. It's unitless so I guess just do an hline...
                val = self.aux_vals[name][entry] / norm
                lines.append(Line2D([-lim, lim], [val] * 2))
                self._update_auto_limit(None, val)

            else:
                raise TypeError(
                    f"Cannot draw '{name}'. WaveformBrowser does not support "
                    f"drawing lines for data of type {data.__class__}"
                )

        # legend data
        for name, vals in self.legend_vals.items():
            data = self.lh5_out.get(name, None)

            if not data:
                data = ureg.Quantity(self.aux_vals[name][entry])
            elif isinstance(data, lh5.Array):
                unit = data.attrs.get("units", None)
                if unit and unit in ureg:
                    data = data.nda[i_tb] * ureg(unit)
                else:
                    data = ureg.Quantity(data.nda[i_tb])
            else:
                raise TypeError(
                    "WaveformBrowser does not adding legend entries for data "
                    f"of type {data.__class__}"
                )

            vals.append(data)

        self.n_stored += 1
        self.next_entry = entry + 1

    def draw_current(self, clear: bool = True) -> None:
        """Draw the waveforms and data currently held internally by this class."""
        # Make figure/axis if needed
        if not (self.ax and self.fig and plt.fignum_exists(self.fig.number)):
            self.new_figure()

        if clear:
            self.ax.clear()

        x_lim = self.x_lim if self.x_lim else self.auto_x_lim
        y_lim = self.y_lim
        if not y_lim:
            y_range = self.auto_y_lim[1] - self.auto_y_lim[0]
            y_lim = [
                self.auto_y_lim[0] - 0.05 * y_range,
                self.auto_y_lim[1] + 0.05 * y_range,
            ]
        self.ax.set_xlim(*x_lim)
        self.ax.set_ylim(*y_lim)

        leg_handles = []
        leg_labels = []
        if not isinstance(self.styles, list):
            styles = self.styles

        # draw lines
        for i, lines in enumerate(self.lines.values()):
            if isinstance(self.styles, list):
                styles = self.styles[i]
            if styles is None:
                styles = cycler(plt.rcparams)

            for line, sty in zip(lines, styles):
                if sty is not None:
                    line.update(sty)
                if line.get_figure() is not None:
                    line.remove()
                line.set_transform(self.ax.transData)
                self.ax.add_line(line)

                leg_handles.append(line)

        # Get legend entries
        try:
            leg_cycle = cycler(**self.legend_vals)
        except Exception:
            for form in self.legend_format:
                for _ in range(self.n_stored):
                    leg_labels.append(form)
        else:
            for form in self.legend_format:
                for leg_dat in leg_cycle:
                    leg_labels.append(form.format(**leg_dat))

        # Draw legend
        self.ax.set_xlabel(self.x_unit)
        if self.x_lim:
            self.ax.set_xlim(*self.x_lim)
        if len(leg_labels) > 0:
            if not clear:
                old_leg = self.ax.get_legend()
                if old_leg:
                    leg_handles = old_leg.get_lines() + leg_handles
                    leg_labels = [
                        t.get_text() for t in old_leg.get_texts()
                    ] + leg_labels
            self.ax.legend(leg_handles, leg_labels, **self.legend_kwargs)

    def _update_auto_limit(self, x: np.ndarray, y: np.ndarray) -> None:
        # Helper to update the automatic limits
        y_where = {}
        if isinstance(y, np.ndarray) and self.y_lim is not None:
            y_where["where"] = (y >= self.y_lim[0]) & (y <= self.y_lim[1])
        x_where = {}
        if isinstance(x, np.ndarray) and self.x_lim is not None:
            x_where["where"] = (x >= self.x_lim[0]) & (x <= self.x_lim[1])
        if x is not None:
            self.auto_x_lim[0] = np.amin(x, **y_where, initial=self.auto_x_lim[0])
            self.auto_x_lim[1] = np.amax(x, **y_where, initial=self.auto_x_lim[1])
        if y is not None:
            self.auto_y_lim[0] = np.amin(y, **y_where, initial=self.auto_y_lim[0])
            self.auto_y_lim[1] = np.amax(y, **y_where, initial=self.auto_y_lim[1])

    def draw_entry(
        self,
        entry: int | list[int],
        append: bool = False,
        clear: bool = True,
        safe: bool = False,
    ) -> None:
        """Draw specified entry in the current figure/axes.

        Parameters
        ----------
        entry
            entry or list of entries to draw.
        append
            if ``True``, do not clear previously drawn entries before drawing more.
        clear
            if ``True``, clear previously drawn objects in the axes before drawing.
        safe
            if ``False``, throw an exception for out of range entries.
        """
        self.find_entry(entry, append)
        self.draw_current(clear)

    def find_next(self, n_wfs: int = None, append: bool = False) -> tuple[int, int]:
        """Find the next `n_wfs` waveforms (default `self.n_drawn`). See
        :meth:`find_entry`."""
        if not n_wfs:
            n_wfs = self.n_drawn
        entries = (self.next_entry, self.next_entry + n_wfs)
        self.find_entry(range(*entries), append, safe=True)
        return entries

    def draw_next(
        self, n_wfs: int = None, append: bool = False, clear: bool = True
    ) -> tuple[int, int]:
        """Draw the next `n_wfs` waveforms (default `self.n_drawn`). See
        :meth:`draw_next`."""
        entries = self.find_next(append)
        self.draw_current(clear)
        return entries

    def reset(self) -> None:
        """Reset to the start of the file for :meth:`draw_next`."""
        self.clear_data()
        self.next_entry = 0

    def __iter__(self) -> tuple[int, int]:
        while self.next_entry < len(self.lh5_it):
            yield self.draw_next()<|MERGE_RESOLUTION|>--- conflicted
+++ resolved
@@ -147,25 +147,6 @@
         self.align_par = align
         self.n_drawn = n_drawn
         self.next_entry = 0
-<<<<<<< HEAD
-=======
-
-        # data i/o initialization
-        # HACK: do not read VOV "tracelist", cannot be handled correctly by LH5Iterator
-        # remove this hack once VOV support is properly implemented
-        self.lh5_it = lh5.LH5Iterator(
-            files_in,
-            lh5_group,
-            base_path=base_path,
-            entry_list=entry_list,
-            field_mask={"tracelist": False},
-            buffer_len=buffer_len,
-        )
-
-        # Get the input buffer and read the first chunk
-        self.lh5_in, _ = self.lh5_it.read(0)
-
->>>>>>> f4da4099
         self.aux_vals = aux_values
 
         # initialize objects to draw: dict from name to list of 2DLines

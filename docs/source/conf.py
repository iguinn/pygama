--- conflicted
+++ resolved
@@ -68,13 +68,9 @@
 # enforce consistent usage of NumPy-style docstrings
 napoleon_numpy_docstring = True
 napoleon_google_docstring = False
-<<<<<<< HEAD
-napoleon_use_rtype = False
-=======
 napoleon_use_ivar = True
 napoleon_custom_sections = ["JSON Configuration Example"]
 
->>>>>>> ffb76d56
 
 # intersphinx
 intersphinx_mapping = {
@@ -91,36 +87,7 @@
 
 # sphinx-autodoc
 # Include __init__() docstring in class docstring
-<<<<<<< HEAD
-autoclass_content = 'both'
-autodoc_typehints = 'both'
-autodoc_typehints_description_target = 'documented_params'
-autodoc_typehints_format = 'short'
-
-# sphinx-multiversion
-
-# For now, we include only (certain) branches when building docs.
-# To add a specific release to the list of versions for which docs should be build,
-# one must create a new branch named `releases/...`
-smv_branch_whitelist = r'^(main|refactor|releases/.*)$'
-smv_tag_whitelist = '^$'
-smv_released_pattern = '^$'
-smv_outputdir_format = '{ref.name}'
-smv_prefer_remote_refs = False
-
-# HACK: we need to regenerate the API documentation before the actual build,
-# but it's not possible with the current sphinx-multiversion. Changes have been
-# proposed in this PR: https://github.com/Holzhaus/sphinx-multiversion/pull/62
-# but there's no timeline for merging yet. For the following option to be considered,
-# one needs to install the sphinx-multiversion-pre-post-build fork from PyPI
-smv_prebuild_command = 'make -ik apidoc'
-
-# The right way to find all docs versions is to look for matching branches on
-# the default remote
-smv_remote_whitelist = r'^origin$'
-=======
 autoclass_content = "both"
 autodoc_typehints = "both"
 autodoc_typehints_description_target = "documented_params"
-autodoc_typehints_format = "short"
->>>>>>> ffb76d56
+autodoc_typehints_format = "short"
--- conflicted
+++ resolved
@@ -64,12 +64,9 @@
 # enforce consistent usage of NumPy-style docstrings
 napoleon_numpy_docstring = True
 napoleon_google_docstring = False
-<<<<<<< HEAD
 napoleon_use_ivar = True
 napoleon_custom_sections = ["JSON Configuration Example"]
-=======
-napoleon_use_rtype = False
->>>>>>> 87e11e5c
+
 
 # intersphinx
 intersphinx_mapping = {

{
 "cells": [
  {
   "cell_type": "code",
   "execution_count": 1,
   "metadata": {},
   "outputs": [],
   "source": [
    "import sys, os\n",
    "import numpy as np\n",
    "# import h5py\n",
    "\n",
    "from pygama.dsp.ProcessingChain import ProcessingChain\n",
    "from pygama.dsp.processors import *\n",
    "from pygama.dsp.units import *\n",
    "\n",
    "from pygama.io import io_base as io\n",
    "\n",
    "# CONSTANT VARIABLES TO SET UP CONFIG\n",
    "# with h5py.File(\"/Volumes/LaCie/Data/CAGE/pygama_raw/raw_run11.lh5\", 'r') as f:\n",
    "#     print(f.keys())\n",
    "filename = os.path.expandvars(\"/Volumes/LaCie/Data/CAGE/pygama_raw/raw_run11.lh5\")\n",
    "groupname = \"/ORSIS3302DecoderForEnergy\"\n",
    "nentries = 1000 # Number of entries in the file to process\n",
    "start_entry = 0 # First entry to process\n",
    "verbosity = 2\n",
    "wfblock = 8"
   ]
  },
  {
   "cell_type": "code",
   "execution_count": 43,
   "metadata": {},
   "outputs": [
    {
     "name": "stdout",
     "output_type": "stream",
     "text": [
      "Setting i/o buffer length to 1000\n",
      "Added variable wf with shape (8, 3000) and type float32\n",
      "Binding input buffer of shape (1000, 3000) and type uint16 to variable wf with shape (8, 3000) and type float32\n",
      "Added variable bl with shape (8,) and type float32\n",
      "Added variable bl_sig with shape (8,) and type float32\n",
      "Added processor: mean_stdev(wf, bl, bl_sig)\n",
      "Added variable wf_blsub with shape (8, 3000) and type float32\n",
      "Added processor: subtract(wf, bl, wf_blsub)\n",
      "Added variable wf_pz with shape (8, 3000) and type float32\n",
      "Added processor: pole_zero(wf_blsub, 7000.0, wf_pz)\n",
      "Added variable wf_trap with shape (8, 3000) and type float32\n",
      "Added processor: trap_filter(wf_pz, 1000, 500, wf_trap)\n",
      "Added variable wf_atrap with shape (8, 3000) and type float32\n",
      "Added processor: asymTrapFilter(wf_pz, 500, 200, 400, wf_atrap)\n",
      "Added variable trap_norm with shape (8, 3000) and type float32\n",
      "Added processor: true_divide(wf_trap, 1000.0, trap_norm)\n",
      "Added variable trapE with shape (8,) and type float32\n",
      "Added processor: amax(wf_atrap, 1, trapE)\n",
      "Added variable curr with shape (8, 3000) and type float32\n",
      "Added processor: avg_current(wf_pz, 10, curr)\n",
      "Added variable curr_amp with shape (8,) and type float32\n",
      "Added processor: amax(curr, 1, curr_amp)\n"
     ]
    }
   ],
   "source": [
    "# Set up file I/O\n",
    "lh5 = io.LH5Store()\n",
    "data = lh5.read_object(groupname, filename, n_rows=nentries, start_row=start_entry)\n",
    "\n",
    "wf_in = data['waveform']['values'].nda\n",
    "dt = data['waveform']['dt'].nda[0] * unit_parser.parse_unit(data['waveform']['dt'].attrs['units'])\n",
    "\n",
    "# Set up processing chain\n",
    "proc = ProcessingChain(block_width=wfblock, clock_unit=dt, verbosity=verbosity)\n",
    "proc.add_input_buffer(\"wf\", wf_in, dtype='float32')\n",
    "\n",
    "# Basic Filters\n",
    "proc.add_processor(mean_stdev, \"wf[0:1000]\", \"bl\", \"bl_sig\")\n",
    "proc.add_processor(np.subtract, \"wf\", \"bl\", \"wf_blsub\")\n",
    "proc.add_processor(pole_zero, \"wf_blsub\", 70*us, \"wf_pz\")\n",
    "proc.add_processor(trap_filter, \"wf_pz\", 10*us, 5*us, \"wf_trap\")\n",
    "proc.add_processor(asymTrapFilter, \"wf_pz\", 5*us, 2*us, 4*us, \"wf_atrap\")\n",
    "\n",
    "# Energy calculation\n",
    "proc.add_processor(np.divide, \"wf_trap\", 10*us, \"trap_norm\")\n",
    "# proc.add_processor(np.divide, \"wf_atrap\", 10*us, \"atrap_norm\")\n",
    "proc.add_processor(np.amax, \"wf_atrap\", 1, \"atrapE\", signature='(n),()->()', types=['fi->f'])\n",
    "# proc.add_processor(np.amax, \"trap_norm\", 1, \"trapE\", signature='(n),()->()', types=['fi->f'])\n",
    "\n",
    "# Current calculation\n",
    "proc.add_processor(avg_current, \"wf_pz\", 10, \"curr\")\n",
    "proc.add_processor(np.amax, \"curr\", 1, \"curr_amp\", signature='(n),()->()', types=['fi->f'])\n"
   ]
  },
  {
   "cell_type": "code",
   "execution_count": 44,
   "metadata": {},
   "outputs": [
    {
     "name": "stdout",
     "output_type": "stream",
     "text": [
      "Binding output buffer of shape (1000, 3000) and type float32 to variable wf_blsub with shape (8, 3000) and type float32\n",
      "Binding output buffer of shape (1000, 3000) and type float32 to variable trap_norm with shape (8, 3000) and type float32\n",
      "Binding output buffer of shape (1000, 3000) and type float32 to variable wf_atrap with shape (8, 3000) and type float32\n",
      "Binding output buffer of shape (1000,) and type float32 to variable trapE with shape (8,) and type float32\n",
      "Binding output buffer of shape (1000, 3000) and type float32 to variable curr with shape (8, 3000) and type float32\n",
      "Binding output buffer of shape (1000,) and type float32 to variable curr_amp with shape (8,) and type float32\n"
     ]
    },
    {
     "ename": "ValueError",
     "evalue": "operands could not be broadcast together with shapes (2500,) (2600,) (2500,) ",
     "output_type": "error",
     "traceback": [
      "\u001b[0;31m---------------------------------------------------------------------------\u001b[0m",
      "\u001b[0;31mValueError\u001b[0m                                Traceback (most recent call last)",
      "\u001b[0;32m<ipython-input-44-cc73d4672dcd>\u001b[0m in \u001b[0;36m<module>\u001b[0;34m\u001b[0m\n\u001b[1;32m     10\u001b[0m \u001b[0;34m\u001b[0m\u001b[0m\n\u001b[1;32m     11\u001b[0m \u001b[0;31m# Execute analysis\u001b[0m\u001b[0;34m\u001b[0m\u001b[0;34m\u001b[0m\u001b[0;34m\u001b[0m\u001b[0m\n\u001b[0;32m---> 12\u001b[0;31m \u001b[0mproc\u001b[0m\u001b[0;34m.\u001b[0m\u001b[0mexecute\u001b[0m\u001b[0;34m(\u001b[0m\u001b[0;34m)\u001b[0m\u001b[0;34m\u001b[0m\u001b[0;34m\u001b[0m\u001b[0m\n\u001b[0m",
      "\u001b[0;32m~/software/pygama/pygama/dsp/ProcessingChain.py\u001b[0m in \u001b[0;36mexecute\u001b[0;34m(self)\u001b[0m\n\u001b[1;32m    271\u001b[0m         \u001b[0;34m\"\"\"Execute the dsp chain on the entire input/output buffers\"\"\"\u001b[0m\u001b[0;34m\u001b[0m\u001b[0;34m\u001b[0m\u001b[0m\n\u001b[1;32m    272\u001b[0m         \u001b[0;32mfor\u001b[0m \u001b[0mbegin\u001b[0m \u001b[0;32min\u001b[0m \u001b[0mrange\u001b[0m\u001b[0;34m(\u001b[0m\u001b[0;36m0\u001b[0m\u001b[0;34m,\u001b[0m \u001b[0mself\u001b[0m\u001b[0;34m.\u001b[0m\u001b[0m_buffer_len\u001b[0m\u001b[0;34m,\u001b[0m \u001b[0mself\u001b[0m\u001b[0;34m.\u001b[0m\u001b[0m_block_width\u001b[0m\u001b[0;34m)\u001b[0m\u001b[0;34m:\u001b[0m\u001b[0;34m\u001b[0m\u001b[0;34m\u001b[0m\u001b[0m\n\u001b[0;32m--> 273\u001b[0;31m             \u001b[0mself\u001b[0m\u001b[0;34m.\u001b[0m\u001b[0mexecute_block\u001b[0m\u001b[0;34m(\u001b[0m\u001b[0mbegin\u001b[0m\u001b[0;34m)\u001b[0m\u001b[0;34m\u001b[0m\u001b[0;34m\u001b[0m\u001b[0m\n\u001b[0m\u001b[1;32m    274\u001b[0m \u001b[0;34m\u001b[0m\u001b[0m\n\u001b[1;32m    275\u001b[0m     \u001b[0;32mdef\u001b[0m \u001b[0mexecute_block\u001b[0m\u001b[0;34m(\u001b[0m\u001b[0mself\u001b[0m\u001b[0;34m,\u001b[0m \u001b[0moffset\u001b[0m\u001b[0;34m=\u001b[0m\u001b[0;36m0\u001b[0m\u001b[0;34m)\u001b[0m\u001b[0;34m:\u001b[0m\u001b[0;34m\u001b[0m\u001b[0;34m\u001b[0m\u001b[0m\n",
      "\u001b[0;32m~/software/pygama/pygama/dsp/ProcessingChain.py\u001b[0m in \u001b[0;36mexecute_block\u001b[0;34m(self, offset)\u001b[0m\n\u001b[1;32m    279\u001b[0m         \u001b[0mend\u001b[0m \u001b[0;34m=\u001b[0m \u001b[0mmin\u001b[0m\u001b[0;34m(\u001b[0m\u001b[0moffset\u001b[0m\u001b[0;34m+\u001b[0m\u001b[0mself\u001b[0m\u001b[0;34m.\u001b[0m\u001b[0m_block_width\u001b[0m\u001b[0;34m,\u001b[0m \u001b[0mself\u001b[0m\u001b[0;34m.\u001b[0m\u001b[0m_buffer_len\u001b[0m\u001b[0;34m)\u001b[0m\u001b[0;34m\u001b[0m\u001b[0;34m\u001b[0m\u001b[0m\n\u001b[1;32m    280\u001b[0m         \u001b[0;32mif\u001b[0m \u001b[0mself\u001b[0m\u001b[0;34m.\u001b[0m\u001b[0m_verbosity\u001b[0m\u001b[0;34m<\u001b[0m\u001b[0;36m3\u001b[0m\u001b[0;34m:\u001b[0m\u001b[0;34m\u001b[0m\u001b[0;34m\u001b[0m\u001b[0m\n\u001b[0;32m--> 281\u001b[0;31m             \u001b[0mself\u001b[0m\u001b[0;34m.\u001b[0m\u001b[0m__execute_procs\u001b[0m\u001b[0;34m(\u001b[0m\u001b[0moffset\u001b[0m\u001b[0;34m,\u001b[0m \u001b[0mend\u001b[0m\u001b[0;34m)\u001b[0m\u001b[0;34m\u001b[0m\u001b[0;34m\u001b[0m\u001b[0m\n\u001b[0m\u001b[1;32m    282\u001b[0m         \u001b[0;32melse\u001b[0m\u001b[0;34m:\u001b[0m\u001b[0;34m\u001b[0m\u001b[0;34m\u001b[0m\u001b[0m\n\u001b[1;32m    283\u001b[0m             \u001b[0mself\u001b[0m\u001b[0;34m.\u001b[0m\u001b[0m__execute_procs_verbose\u001b[0m\u001b[0;34m(\u001b[0m\u001b[0moffset\u001b[0m\u001b[0;34m,\u001b[0m \u001b[0mend\u001b[0m\u001b[0;34m)\u001b[0m\u001b[0;34m\u001b[0m\u001b[0;34m\u001b[0m\u001b[0m\n",
      "\u001b[0;32m~/software/pygama/pygama/dsp/ProcessingChain.py\u001b[0m in \u001b[0;36m__execute_procs\u001b[0;34m(self, start, end)\u001b[0m\n\u001b[1;32m    358\u001b[0m             \u001b[0mnp\u001b[0m\u001b[0;34m.\u001b[0m\u001b[0mcopyto\u001b[0m\u001b[0;34m(\u001b[0m\u001b[0mvar\u001b[0m\u001b[0;34m[\u001b[0m\u001b[0;36m0\u001b[0m\u001b[0;34m:\u001b[0m\u001b[0mend\u001b[0m\u001b[0;34m-\u001b[0m\u001b[0mstart\u001b[0m\u001b[0;34m,\u001b[0m \u001b[0;34m...\u001b[0m\u001b[0;34m]\u001b[0m\u001b[0;34m,\u001b[0m \u001b[0mbuf\u001b[0m\u001b[0;34m[\u001b[0m\u001b[0mstart\u001b[0m\u001b[0;34m:\u001b[0m\u001b[0mend\u001b[0m\u001b[0;34m,\u001b[0m \u001b[0;34m...\u001b[0m\u001b[0;34m]\u001b[0m\u001b[0;34m,\u001b[0m \u001b[0;34m'unsafe'\u001b[0m\u001b[0;34m)\u001b[0m\u001b[0;34m\u001b[0m\u001b[0;34m\u001b[0m\u001b[0m\n\u001b[1;32m    359\u001b[0m         \u001b[0;32mfor\u001b[0m \u001b[0mfunc\u001b[0m\u001b[0;34m,\u001b[0m \u001b[0margs\u001b[0m \u001b[0;32min\u001b[0m \u001b[0mself\u001b[0m\u001b[0;34m.\u001b[0m\u001b[0m__proc_list\u001b[0m\u001b[0;34m:\u001b[0m\u001b[0;34m\u001b[0m\u001b[0;34m\u001b[0m\u001b[0m\n\u001b[0;32m--> 360\u001b[0;31m             \u001b[0mfunc\u001b[0m\u001b[0;34m(\u001b[0m\u001b[0;34m*\u001b[0m\u001b[0margs\u001b[0m\u001b[0;34m)\u001b[0m\u001b[0;34m\u001b[0m\u001b[0;34m\u001b[0m\u001b[0m\n\u001b[0m\u001b[1;32m    361\u001b[0m         \u001b[0;32mfor\u001b[0m \u001b[0mbuf\u001b[0m\u001b[0;34m,\u001b[0m \u001b[0mvar\u001b[0m \u001b[0;32min\u001b[0m \u001b[0mself\u001b[0m\u001b[0;34m.\u001b[0m\u001b[0m__output_buffers\u001b[0m\u001b[0;34m.\u001b[0m\u001b[0mvalues\u001b[0m\u001b[0;34m(\u001b[0m\u001b[0;34m)\u001b[0m\u001b[0;34m:\u001b[0m\u001b[0;34m\u001b[0m\u001b[0;34m\u001b[0m\u001b[0m\n\u001b[1;32m    362\u001b[0m             \u001b[0mnp\u001b[0m\u001b[0;34m.\u001b[0m\u001b[0mcopyto\u001b[0m\u001b[0;34m(\u001b[0m\u001b[0mbuf\u001b[0m\u001b[0;34m[\u001b[0m\u001b[0mstart\u001b[0m\u001b[0;34m:\u001b[0m\u001b[0mend\u001b[0m\u001b[0;34m,\u001b[0m \u001b[0;34m...\u001b[0m\u001b[0;34m]\u001b[0m\u001b[0;34m,\u001b[0m \u001b[0mvar\u001b[0m\u001b[0;34m[\u001b[0m\u001b[0;36m0\u001b[0m\u001b[0;34m:\u001b[0m\u001b[0mend\u001b[0m\u001b[0;34m-\u001b[0m\u001b[0mstart\u001b[0m\u001b[0;34m,\u001b[0m \u001b[0;34m...\u001b[0m\u001b[0;34m]\u001b[0m\u001b[0;34m,\u001b[0m \u001b[0;34m'unsafe'\u001b[0m\u001b[0;34m)\u001b[0m\u001b[0;34m\u001b[0m\u001b[0;34m\u001b[0m\u001b[0m\n",
      "\u001b[0;31mValueError\u001b[0m: operands could not be broadcast together with shapes (2500,) (2600,) (2500,) "
     ]
    }
   ],
   "source": [
    "# Get the outputs of interest\n",
    "wf = proc.get_output_buffer(\"wf_blsub\")\n",
    "trap = proc.get_output_buffer(\"trap_norm\")\n",
    "atrap = proc.get_output_buffer(\"wf_atrap\")\n",
    "trapE = proc.get_output_buffer(\"atrapE\")\n",
    "curr = proc.get_output_buffer(\"curr\")\n",
    "curr_amp = proc.get_output_buffer(\"curr_amp\")\n",
    "\n",
    "wfindex = np.arange(trap.shape[-1])\n",
    "\n",
    "# Execute analysis\n",
    "proc.execute()\n"
   ]
  },
  {
   "cell_type": "code",
   "execution_count": 45,
   "metadata": {},
   "outputs": [],
   "source": [
    "# Set index counter. Rerun this box to start over the file...\n",
    "wfnum = 0"
   ]
  },
  {
   "cell_type": "code",
   "execution_count": 46,
   "metadata": {},
   "outputs": [
    {
     "data": {
      "image/png": "iVBORw0KGgoAAAANSUhEUgAAAYkAAAD7CAYAAACfQGjDAAAABHNCSVQICAgIfAhkiAAAAAlwSFlzAAALEgAACxIB0t1+/AAAADh0RVh0U29mdHdhcmUAbWF0cGxvdGxpYiB2ZXJzaW9uMy4xLjEsIGh0dHA6Ly9tYXRwbG90bGliLm9yZy8QZhcZAAATUklEQVR4nO3df6zd9X3f8edrdkzTNKH88KiLoSbF1USXiJEjkklZmi1gnGiaqYYWb9XibLTulqBsmvoHEepgZJkAqY0WBaVygIWgpZDRRbmZlrnmV6dKg/h6I/yqqO8IkW054GBKmkgNM3vvj/Nxcnx3Pr6+Pse+97rPh/TV/X4/38/5nveH7/F93e+P8yVVhSRJ4/yVpS5AkrR8GRKSpC5DQpLUZUhIkroMCUlSlyEhSeqaSkgk2Zzk+SRzSW4cs/6sJA+09U8k2dDaz0vyaJIfJPncvNc81rb5ZJv+6jRqlSSduNWTbiDJKuBO4GpgP7A7yUxVPTfS7Xrg1aq6NMlW4Hbgw8BfAL8N/PU2zfdrVTU7aY2SpJMzcUgAVwJzVfUCQJL7gS3AaEhsAW5p8w8Cn0uSqvoh8MdJLp1CHZx//vm1YcOGaWxKkv7S2LNnz/eqau24ddMIiQuBfSPL+4F39/pU1ZEkrwHnAd9bYNv/IckbwB8A/7YW+Hr4hg0bmJ31wEOSFiPJd3rrlvOF61+rqncAf6tN/3hcpyTbk8wmmT106NBpLVCSznTTCIkDwEUjy+tb29g+SVYDZwOvHG+jVXWg/fxz4MsMT2uN67ejqgZVNVi7duzRkiTpJE0jJHYDG5NckmQNsBWYmddnBtjW5q8DHjneqaMkq5Oc3+bfBPxd4Jkp1CpJWoSJr0m0aww3ADuBVcA9VfVskluB2aqaAe4G7ksyBxxmGCQAJHkReBuwJsm1wCbgO8DOFhCrgIeAL0xaqyRpcXImPSp8MBiUF64laXGS7Kmqwbh1y/nCtSRpiRkSkqQuQ0KS1GVISJK6DAlJUpchIUnqMiQkSV2GhCSpy5CQJHUZEpKkLkNCktRlSEiSugwJSVKXISFJ6jIkJEldhoQkqcuQkCR1GRKSpC5DQpLUZUhIkroMCUlSlyEhSeoyJCRJXYaEJKnLkJAkdRkSkqQuQ0KS1DWVkEiyOcnzSeaS3Dhm/VlJHmjrn0iyobWfl+TRJD9I8rl5r3lXkqfbaz6bJNOoVZJ04iYOiSSrgDuBDwKXAf8wyWXzul0PvFpVlwKfAW5v7X8B/DbwW2M2/XngN4CNbdo8aa2SpMWZxpHElcBcVb1QVa8D9wNb5vXZAtzb5h8EPpAkVfXDqvpjhmHxY0nWAW+rqserqoAvAddOoVZJ0iJMIyQuBPaNLO9vbWP7VNUR4DXgvAW2uX+BbQKQZHuS2SSzhw4dWmTpkqTjWfEXrqtqR1UNqmqwdu3apS5Hks4o0wiJA8BFI8vrW9vYPklWA2cDryywzfULbFOSdIpNIyR2AxuTXJJkDbAVmJnXZwbY1uavAx5p1xrGqqqDwPeTvKfd1fQR4GtTqFWStAirJ91AVR1JcgOwE1gF3FNVzya5FZitqhngbuC+JHPAYYZBAkCSF4G3AWuSXAtsqqrngI8BXwTeDHyjTZKk0yjH+YN+xRkMBjU7O7vUZUjSipJkT1UNxq1b8ReuJUmnjiEhSeoyJCRJXYaEJKnLkJAkdRkSkqQuQ0KS1GVISJK6DAlJUpchIUnqMiQkSV2GhCSpy5CQJHUZEpKkLkNCktRlSEiSugwJSVKXISFJ6jIkJEldhoQkqcuQkCR1GRKSpC5DQpLUZUhIkroMCUlSlyEhSeoyJCRJXVMJiSSbkzyfZC7JjWPWn5Xkgbb+iSQbRtZ9srU/n+SakfYXkzyd5Mkks9OoU5K0OKsn3UCSVcCdwNXAfmB3kpmqem6k2/XAq1V1aZKtwO3Ah5NcBmwFfhn4eeChJL9UVW+01/3tqvrepDVKkk7ONI4krgTmquqFqnoduB/YMq/PFuDeNv8g8IEkae33V9WPqurbwFzbniRpGZhGSFwI7BtZ3t/axvapqiPAa8B5C7y2gD9MsifJ9t6bJ9meZDbJ7KFDhyYaiCTpWMv5wvV7q+oK4IPAx5O8b1ynqtpRVYOqGqxdu/b0VihJZ7hphMQB4KKR5fWtbWyfJKuBs4FXjvfaqjr682Xgq3gaSpJOu2mExG5gY5JLkqxheCF6Zl6fGWBbm78OeKSqqrVvbXc/XQJsBL6Z5C1J3gqQ5C3AJuCZKdQqSVqEie9uqqojSW4AdgKrgHuq6tkktwKzVTUD3A3cl2QOOMwwSGj9vgI8BxwBPl5VbyS5APjq8No2q4EvV9V/m7RWSdLiZPgH/ZlhMBjU7KxfqZCkxUiyp6oG49Yt5wvXkqQlZkhIkroMCUlSlyEhSeoyJCRJXYaEJKnLkJAkdRkSkqQuQ0KS1GVISJK6DAlJUpchIUnqMiQkSV2GhCSpy5CQJHUZEpKkLkNCktRlSEiSugwJSVKXISFJ6jIkJEldhoQkqcuQkCR1GRKSpC5DQpLUZUhIkroMCUlS1+ppbCTJZuDfA6uAu6rqtnnrzwK+BLwLeAX4cFW92NZ9ErgeeAP4RFXtPJFtngpPffpXeMfrT57qt5GkqXp6zeW886Y/OiXbnjgkkqwC7gSuBvYDu5PMVNVzI92uB16tqkuTbAVuBz6c5DJgK/DLwM8DDyX5pfaahbY5VUcDIjlV7yBJp8Y7Xn+Spz79K6ckKKZxJHElMFdVLwAkuR/YAoz+Qt8C3NLmHwQ+lySt/f6q+hHw7SRzbXucwDanajQg3v/FH56qt5GkqXnso28BIOGUnQWZxjWJC4F9I8v7W9vYPlV1BHgNOO84rz2RbQKQZHuS2SSzhw4dmmAYkqT5pnJNYilV1Q5gB8BgMKhpbPNoOkvSX3bTOJI4AFw0sry+tY3tk2Q1cDbDC9i9157INqfq6TWXU1OJGEk6vaqGv8NOhWkcSewGNia5hOEv8q3AP5rXZwbYBvwP4DrgkaqqJDPAl5P8LsML1xuBbwI5gW1O1Ttv+iPvbpK0Ii3ru5uq6kiSG4CdDG9Xvaeqnk1yKzBbVTPA3cB97cL0YYa/9Gn9vsLwgvQR4ONV9QbAuG1OWutCTtV/ZEk6ld55CredOoPOsQwGg5qdnV3qMiRpRUmyp6oG49b5jWtJUpchIUnqMiQkSV2GhCSpy5CQJHUZEpKkLkNCktRlSEiSugwJSVKXISFJ6jIkJEldhoQkqcuQkCR1GRKSpC5DQpLUZUhIkroMCUlSlyEhSeoyJCRJXYaEJKnLkJAkdRkSkqQuQ0KS1GVISJK6DAlJUpchIUnqmigkkpybZFeSve3nOZ1+21qfvUm2jbS/K8nTSeaSfDZJWvstSQ4kebJNH5qkTknSyZn0SOJG4OGq2gg83JaPkeRc4Gbg3cCVwM0jYfJ54DeAjW3aPPLSz1TV5W36rxPWKUk6CZOGxBbg3jZ/L3DtmD7XALuq6nBVvQrsAjYnWQe8raoer6oCvtR5vSRpiUwaEhdU1cE2/13ggjF9LgT2jSzvb20Xtvn57UfdkOSpJPf0TmNJkk6tBUMiyUNJnhkzbRnt144Gakp1fR74ReBy4CDwO8epb3uS2SSzhw4dmtLbS5IAVi/Uoaqu6q1L8lKSdVV1sJ0+enlMtwPA+0eW1wOPtfb189oPtPd8aeQ9vgD8l+PUtwPYATAYDKYVUpIkJj/dNAMcvVtpG/C1MX12ApuSnNNOG20CdrbTVN9P8p52V9NHjr6+Bc5Rvwo8M2GdkqSTsOCRxAJuA76S5HrgO8A/AEgyAP5ZVf16VR1O8ilgd3vNrVV1uM1/DPgi8GbgG20CuCPJ5QxPX70I/OaEdUqSTkKGlxLODIPBoGZnZ5e6DElaUZLsqarBuHV+41qS1GVISJK6DAlJUpchIUnqMiQkSV2GhCSpy5CQJHUZEpKkLkNCktRlSEiSugwJSVKXISFJ6jIkJEldhoQkqcuQkCR1GRKSpC5DQpLUZUhIkroMCUlSlyEhSeoyJCRJXYaEJKnLkJAkdRkSkqQuQ0KS1GVISJK6DAlJUtdEIZHk3CS7kuxtP8/p9NvW+uxNsm2k/dNJ9iX5wbz+ZyV5IMlckieSbJikTknSyZn0SOJG4OGq2gg83JaPkeRc4Gbg3cCVwM0jYfL11jbf9cCrVXUp8Bng9gnrlCSdhElDYgtwb5u/F7h2TJ9rgF1VdbiqXgV2AZsBqurxqjq4wHYfBD6QJBPWKklapElD4oKRX/LfBS4Y0+dCYN/I8v7Wdjw/fk1VHQFeA86brFRJ0mKtXqhDkoeAnxuz6qbRhaqqJDWtwk5Uku3AdoCLL774dL+9JJ3RFgyJqrqqty7JS0nWVdXBJOuAl8d0OwC8f2R5PfDYAm97ALgI2J9kNXA28Eqnvh3ADoDBYHDaQ0qSzmSTnm6aAY7erbQN+NqYPjuBTUnOaResN7W2E93udcAjVWUASNJpNmlI3AZcnWQvcFVbJskgyV0AVXUY+BSwu023tjaS3JFkP/DTSfYnuaVt927gvCRzwL9izF1TkqRTL2fSH+iDwaBmZ2eXugxJWlGS7Kmqwbh1fuNaktRlSEiSugwJSVKXISFJ6jIkJEldhoQkqcuQkCR1GRKSpC5DQpLUZUhIkroMCUlSlyEhSeoyJCRJXYaEJKnLkJAkdRkSkqQuQ0KS1GVISJK6DAlJUpchIUnqMiQkSV2GhCSpy5CQJHUZEpKkLkNCktRlSEiSugwJSVLXRCGR5Nwku5LsbT/P6fTb1vrsTbJtpP3TSfYl+cG8/h9NcijJk2369UnqlCSdnEmPJG4EHq6qjcDDbfkYSc4FbgbeDVwJ3DwSJl9vbeM8UFWXt+muCeuUJJ2ESUNiC3Bvm78XuHZMn2uAXVV1uKpeBXYBmwGq6vGqOjhhDZKkU2TSkLhg5Jf8d4ELxvS5ENg3sry/tS3k7yd5KsmDSS6asE5J0klYvVCHJA8BPzdm1U2jC1VVSWpKdX0d+P2q+lGS32R4lPJ3OvVtB7YDXHzxxVN6e0kSnEBIVNVVvXVJXkqyrqoOJlkHvDym2wHg/SPL64HHFnjPV0YW7wLuOE7fHcCOVs+hJN853rZP0PnA96awnaXmOJaXM2EcZ8IYwHHM9wu9FQuGxAJmgG3Abe3n18b02Qn8u5GL1ZuATx5vo0eDpy3+PeBPTqSYqlp7Iv0WkmS2qgbT2NZSchzLy5kwjjNhDOA4FmPSaxK3AVcn2Qtc1ZZJMkhyF0BVHQY+Bexu062tjSR3JNkP/HSS/Uluadv9RJJnk3wL+ATw0QnrlCSdhFRN6zLCmcO/MpYXx7F8nAljAMexGH7jerwdS13AlDiO5eVMGMeZMAZwHCfMIwlJUpdHEpKkLkNiniSbkzyfZC7J//eYkeUkyYtJnm7Pt5ptbWOfp5Whz7ZxPZXkiiWs+54kLyd5ZqRt0XX3ngm2xOO4JcmBkeeOfWhk3SfbOJ5Pcs1I+5J95pJclOTRJM+1m0X+RWtfUfvjOONYafvjp5J8M8m32jj+TWu/JMkTraYHkqxp7We15bm2fsNC41u0qnJqE7AK+N/A24E1wLeAy5a6ruPU+yJw/ry2O4Ab2/yNwO1t/kPAN4AA7wGeWMK63wdcATxzsnUD5wIvtJ/ntPlzlsE4bgF+a0zfy9rn6SzgkvY5W7XUnzlgHXBFm38r8Ket1hW1P44zjpW2PwL8TJt/E/BE++/8FWBra/894J+3+Y8Bv9fmtzJ85l13fCdTk0cSx7oSmKuqF6rqdeB+hs+nWkl6z9PaAnyphh4HfjbDL0CedlX134HD85oXW3f3mWCnS2ccPVuA+6vqR1X1bWCO4edtST9zVXWwqv5nm/9zht9JupAVtj+OM46e5bo/qqqOPhX7TW0qhk+ceLC1z98fR/fTg8AHkoT++BbNkDjWyT5naqkU8IdJ9mT4eBLoP09ruY9tsXUv5/Hc0E7F3JOffIl02Y+jnar4Gwz/el2x+2PeOGCF7Y8kq5I8yfAJFrsYHgX8WVUdGVPTj+tt618DzmOK4zAkVrb3VtUVwAeBjyd53+jKGh53rrjb11Zq3c3ngV8ELgcOAr+ztOWcmCQ/A/wB8C+r6vuj61bS/hgzjhW3P6rqjaq6nOEjjK4E/tpS1mNIHOsAMPrE2fWtbVmqqgPt58vAVxl+oF46ehopxz5Pa7mPbbF1L8vxVNVL7R/5/wW+wE8O8ZftOJK8ieEv1v9YVf+5Na+4/TFuHCtxfxxVVX8GPAr8TYan9Y4+Rmm0ph/X29afDbzCFMdhSBxrN7Cx3UmwhuGFoJklrmmsJG9J8taj8wyfifUMP3meFhz7PK0Z4CPt7pT3AK/V8vp/eSy27p3ApiTntFMIm1rbkpp3nedXGe4TGI5ja7sb5RJgI/BNlvgz185f3w38SVX97siqFbU/euNYgftjbZKfbfNvBq5meH3lUeC61m3+/ji6n64DHmlHfr3xLd7pumq/UiaGd2/8KcPzgDctdT3HqfPtDO9e+Bbw7NFaGZ6PfBjYCzwEnNvaA9zZxvU0MFjC2n+f4aH//2F4rvT6k6kb+KcML8jNAf9kmYzjvlbnU+0f6rqR/je1cTwPfHA5fOaA9zI8lfQU8GSbPrTS9sdxxrHS9sc7gf/V6n0G+Net/e0Mf8nPAf8JOKu1/1Rbnmvr377Q+BY7+Y1rSVKXp5skSV2GhCSpy5CQJHUZEpKkLkNCktRlSEiSugwJSVKXISFJ6vp/JkEr5C/tcy8AAAAASUVORK5CYII=\n",
      "text/plain": [
       "<Figure size 432x288 with 1 Axes>"
      ]
     },
     "metadata": {
      "needs_background": "light"
     },
     "output_type": "display_data"
    }
   ],
   "source": [
    "import matplotlib.pyplot as plt\n",
    "\n",
    "# Draw things!\n",
    "plt.scatter(wfindex, wf[wfnum])\n",
    "# plt.scatter(wfindex, trap[wfnum])\n",
    "plt.scatter(wfindex, atrap[wfnum])\n",
    "# plt.scatter(wfindex, curr[wfnum])\n",
    "plt.hlines(trapE[wfnum], wfindex[0], wfindex[-1])\n",
    "# plt.hlines(curr_amp[wfnum], wfindex[0], wfindex[-1])\n",
    "\n",
    "wfnum+=1"
   ]
  },
  {
   "cell_type": "code",
   "execution_count": null,
   "metadata": {},
   "outputs": [],
   "source": []
  },
  {
   "cell_type": "code",
   "execution_count": null,
   "metadata": {},
   "outputs": [],
   "source": []
  }
 ],
 "metadata": {
  "@webio": {
   "lastCommId": null,
   "lastKernelId": null
  },
  "kernelspec": {
   "display_name": "Python 3",
   "language": "python",
   "name": "python3"
  },
  "language_info": {
   "codemirror_mode": {
    "name": "ipython",
    "version": 3
   },
   "file_extension": ".py",
   "mimetype": "text/x-python",
   "name": "python",
   "nbconvert_exporter": "python",
   "pygments_lexer": "ipython3",
<<<<<<< HEAD
   "version": "3.7.4"
=======
   "version": "3.7.2"
>>>>>>> f4f48eb1
  }
 },
 "nbformat": 4,
 "nbformat_minor": 2
}<|MERGE_RESOLUTION|>--- conflicted
+++ resolved
@@ -215,11 +215,7 @@
    "name": "python",
    "nbconvert_exporter": "python",
    "pygments_lexer": "ipython3",
-<<<<<<< HEAD
    "version": "3.7.4"
-=======
-   "version": "3.7.2"
->>>>>>> f4f48eb1
   }
  },
  "nbformat": 4,

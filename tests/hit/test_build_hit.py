import os
from pathlib import Path

import pytest

from pygama.hit import build_hit
from pygama.lgdo import LH5Store, ls

config_dir = Path(__file__).parent / "configs"


def test_basics(dsp_test_file):
    outfile = "/tmp/LDQTA_r117_20200110T105115Z_cal_geds_hit.lh5"

    build_hit(
        dsp_test_file,
        outfile=outfile,
        hit_config=f"{config_dir}/basic-hit-config.json",
        wo_mode="overwrite",
    )

    assert os.path.exists(outfile)
    assert ls(outfile, "/geds/") == ["geds/hit"]


def test_illegal_arguments(dsp_test_file):
    with pytest.raises(ValueError):
        build_hit(dsp_test_file)

    with pytest.raises(ValueError):
        build_hit(
            dsp_test_file,
            hit_config=f"{config_dir}/basic-hit-config.json",
            lh5_tables_config={},
        )

    with pytest.raises(ValueError):
        build_hit(
            dsp_test_file,
            lh5_tables=[],
            lh5_tables_config={},
        )


def test_lh5_table_configs(dsp_test_file):
    outfile = "/tmp/LDQTA_r117_20200110T105115Z_cal_geds_hit.lh5"

    lh5_tables_config = {"/geds/dsp": f"{config_dir}/basic-hit-config.json"}

    build_hit(
        dsp_test_file,
        outfile=outfile,
        lh5_tables_config=lh5_tables_config,
        wo_mode="overwrite",
    )

    assert os.path.exists(outfile)
    assert ls(outfile, "/geds/") == ["geds/hit"]

    lh5_tables_config = {
        "/geds/dsp": {
            "outputs": ["calE", "AoE"],
            "operations": {
                "calE": {
<<<<<<< HEAD
                    "expression": "sqrt(@a + @b * trapEmax**2)",
=======
                    "expression": "sqrt(a + b * trapEmax**2)",
>>>>>>> d815c403
                    "parameters": {"a": 1.23, "b": 42.69},
                },
                "AoE": {"expression": "A_max/calE"},
            },
        }
    }

    build_hit(
        dsp_test_file,
        outfile=outfile,
        lh5_tables_config=lh5_tables_config,
        wo_mode="overwrite",
    )

    assert os.path.exists(outfile)
    assert ls(outfile, "/geds/") == ["geds/hit"]


def test_outputs_specification(dsp_test_file):
    outfile = "/tmp/LDQTA_r117_20200110T105115Z_cal_geds_hit.lh5"

    build_hit(
        dsp_test_file,
        outfile=outfile,
        hit_config=f"{config_dir}/basic-hit-config.json",
        wo_mode="overwrite",
    )

    store = LH5Store()
    obj, _ = store.read_object("/geds/hit", outfile)
    assert list(obj.keys()) == ["calE", "AoE", "A_max"]<|MERGE_RESOLUTION|>--- conflicted
+++ resolved
@@ -62,11 +62,7 @@
             "outputs": ["calE", "AoE"],
             "operations": {
                 "calE": {
-<<<<<<< HEAD
-                    "expression": "sqrt(@a + @b * trapEmax**2)",
-=======
                     "expression": "sqrt(a + b * trapEmax**2)",
->>>>>>> d815c403
                     "parameters": {"a": 1.23, "b": 42.69},
                 },
                 "AoE": {"expression": "A_max/calE"},

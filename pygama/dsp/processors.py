r"""
Contains a list of DSP processors, implemented using Numba's
:func:`numba.guvectorize` to implement NumPy's :class:`numpy.ufunc` interface.
In other words, all of the functions are void functions whose outputs are given
as parameters.  The :class:`ufunc` interface provides additional information
about the function signatures that enables broadcasting the arrays and SIMD
processing. Thanks to the :class:`ufunc` interface, they can also be called to
return a NumPy array, but if this is done, memory will be allocated for this
array, slowing things down.

The pygama processors use the :class:`ufunc` framework, which is designed to
encourage highly performant python practices. These functions have several
advantages:

1. They work with :class:`numpy.array`. NumPy arrays are arrays of same-typed
   objects that are stored adjacently in memory (equivalent to a dynamically
   allocated C-array or a C++ vector). Compared to standard Python lists, they
   perform computations much faster. They are ideal for representing waveforms
   and transformed waveforms.

2. They perform vectorized operations. Vectorization causes commands to
   perform the same operation on all components of an array. For example, the
   :class:`ufunc` ``np.add(a, b, out=c)`` (equivalently ``c=a+b``) is
   equivalent to: ::

       for i in range(len(c)): c[i] = a[i] + b[i]

   Loops are slow in python since it is an interpreted language; vectorized
   commands remove the loop and only call the Python interpreter once.

   Furthermore, :class:`ufunc`\ s are capable of `broadcasting
   <https://docs.scipy.org/doc/numpy/reference/ufuncs.html#broadcasting>`_
   their dimensions. This involves a safety check to ensure the dimensions of
   ``a`` and ``b`` are compatible sizes. It also will automatically replicate a
   ``size-1`` dimension over another one, enabling the addition of a scalar to
   a vector quantity. This is useful, as it allows us to process multiple
   waveforms at once.

   One of the biggest advantages of vectorized :class:`ufunc`\ s is that many of
   them will take advantage of SIMD (same input-multiple data) vectorization on
   a vector-CPU. Modern CPUs typically have 256- or 512-bit wide processing
   units, which can accommodate multiple 32- or 64-bit numbers. Programming
   with these, however, is quite difficult and requires specialized commands to
   be called.  Luckily for us, many NumPy :class`ufunc`\ s will automatically use
   these for us, speeding up our code!

3. :class:`ufunc`\ s are capable of calculating their output in place, meaning
   they can place calculated values in pre-allocated memory rather than
   allocating and returning new values. This is important because memory
   allocation is one of the slowest processes computers can perform, and should
   be avoided. With :class:`ufunc`\ s, this can be done using the out keyword in
   arguments (ex ``numpy.add(a, b, out=c)``, or more succinctly, ``numpy.add(a,
   b, c)``).  While this may seem counterintuitive at first, the alternative
   (``c = np.add(a,b)`` or ``c = a+b``) causes an entirely new array to be
   allocated, with c pointing at that. These array allocations can add up very
   quickly: ``e = a*b + c*d``, for example, would allocate 3 different arrays:
   one for ``a*b``, one for ``c*d``, and one for the sum of those two. As we
   write :class:`ufunc`\ s, it is important that we try to use functions that
   operate in place as much as possible!
"""

from ._processors.bl_subtract import bl_subtract
from ._processors.convolutions import cusp_filter, t0_filter, zac_filter
from ._processors.fftw import dft, inv_dft, psd
from ._processors.fixed_time_pickoff import fixed_time_pickoff
from ._processors.gaussian_filter1d import gaussian_filter1d
from ._processors.get_multi_local_extrema import get_multi_local_extrema
from ._processors.linear_slope_fit import linear_slope_fit
from ._processors.log_check import log_check
from ._processors.min_max import min_max
from ._processors.moving_windows import (avg_current, moving_window_left,
                                         moving_window_multi,
                                         moving_window_right)
from ._processors.multi_a_filter import multi_a_filter
from ._processors.multi_t_filter import multi_t_filter, remove_duplicates
from ._processors.optimize import optimize_1pz, optimize_2pz
from ._processors.param_lookup import param_lookup
from ._processors.pole_zero import double_pole_zero, pole_zero
from ._processors.presum import presum
from ._processors.saturation import saturation
<<<<<<< HEAD
from ._processors.soft_pileup_corr import soft_pileup_corr, soft_pileup_corr_bl
from ._processors.time_point_thresh import time_point_thresh
from ._processors.trap_filters import (asym_trap_filter, trap_filter,
                                       trap_norm, trap_pickoff)
from ._processors.windower import windower
=======
from ._processors.gaussian_filter1d import gaussian_filter1d
from ._processors.get_multi_local_extrema import get_multi_local_extrema
from ._processors.multi_t_filter import multi_t_filter, remove_duplicates
from ._processors.multi_a_filter import multi_a_filter
from ._processors.Wiener_filter import Wiener_filter
from ._processors.pulse_injector import inject_sig_pulse,inject_exp_pulse
>>>>>>> 49357235
<|MERGE_RESOLUTION|>--- conflicted
+++ resolved
@@ -72,23 +72,5 @@
                                          moving_window_multi,
                                          moving_window_right)
 from ._processors.multi_a_filter import multi_a_filter
-from ._processors.multi_t_filter import multi_t_filter, remove_duplicates
-from ._processors.optimize import optimize_1pz, optimize_2pz
-from ._processors.param_lookup import param_lookup
-from ._processors.pole_zero import double_pole_zero, pole_zero
-from ._processors.presum import presum
-from ._processors.saturation import saturation
-<<<<<<< HEAD
-from ._processors.soft_pileup_corr import soft_pileup_corr, soft_pileup_corr_bl
-from ._processors.time_point_thresh import time_point_thresh
-from ._processors.trap_filters import (asym_trap_filter, trap_filter,
-                                       trap_norm, trap_pickoff)
-from ._processors.windower import windower
-=======
-from ._processors.gaussian_filter1d import gaussian_filter1d
-from ._processors.get_multi_local_extrema import get_multi_local_extrema
-from ._processors.multi_t_filter import multi_t_filter, remove_duplicates
-from ._processors.multi_a_filter import multi_a_filter
 from ._processors.Wiener_filter import Wiener_filter
-from ._processors.pulse_injector import inject_sig_pulse,inject_exp_pulse
->>>>>>> 49357235
+from ._processors.pulse_injector import inject_sig_pulse,inject_exp_pulse